--- conflicted
+++ resolved
@@ -96,13 +96,13 @@
     });
 }
 
-<<<<<<< HEAD
 REALM_EXPORT int64_t table_get_datetime_seconds(const Table* table_ptr, size_t column_ndx, size_t row_ndx)
 {
 	return handle_errors([&]() {
 		return table_ptr->get_datetime(column_ndx, row_ndx).get_datetime();
 	});
-=======
+}
+
 REALM_EXPORT void table_set_link(Table* table_ptr, size_t column_ndx, size_t row_ndx, size_t target_row_ndx)
 {
     return handle_errors([&]() {
@@ -115,7 +115,6 @@
     return handle_errors([&]() {
         table_ptr->nullify_link(column_ndx, row_ndx);
     });
->>>>>>> 0fb29045
 }
 
 REALM_EXPORT void table_set_bool(Table* table_ptr, size_t column_ndx, size_t row_ndx, size_t value)
