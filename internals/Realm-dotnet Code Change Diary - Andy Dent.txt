-=-=-=-=-=-=-=-=-=-=-=-=-=-=-=-=-=-=-=-=-=-=-=-=-=-=-=-=-=-=-=-=-=-=-=-=-
#17 Add Mock CoreProvider

MockCoreProvider.cs
- added to RealmNet project so is universal

RealmWinOnly.sln
- clone of solution with just the minimal targets for testing platform-agnostic code

RealmNet.Tests/CoreProviderTests.cs
- uncommented entire body
- changed generic CoreProvider to MockCoreProvider
- swapped order of propertyName and rowIndex in SetValue calls


-=-=-=-=-=-=-=-=-=-=-=-=-=-=-=-=-=-=-=-=-=-=-=-=-=-=-=-=-=-=-=-=-=-=-=-=-
#53 Splitting out the solutions to be platform-specific

Realm.sln refactored into
- RealmFoundation.sln
- RealmWin.sln
- RealmXamarinAndroid.sln
- RealmXamarinIOS.sln
- RealmXamarinMac.sln

RealmNetWeaver.Tests.csproj
- added

RealmNet.Tests.csproj
- removed

IntegrationTests.csproj
- comment out body of SimpleTest until merge in more of the Mock Provider stuff after this


-=-=-=-=-=-=-=-=-=-=-=-=-=-=-=-=-=-=-=-=-=-=-=-=-=-=-=-=-=-=-=-=-=-=-=-=-
#50 Mocking merge on refactored

RealmQuery.cs 
- refactored out all the classes and types
- QueryProviders.cs
- RealmQueryProvider.cs
- RealmQueryVisitor.cs
- TypeSystem.cs


-=-=-=-=-=-=-=-=-=-=-=-=-=-=-=-=-=-=-=-=-=-=-=-=-=-=-=-=-=-=-=-=-=-=-=-=-
#50 LINQ on one table - weaving in the sample

RealmNet.Tests
- packages.config
  removed bogus old line   <package id="FodyCecil" version="1.28.3" targetFramework="net45" developmentDependency="true" />
- used NuGet PM Install-Package Fody -Version 1.28.3 to get same version as other projects

FodyWeavers.xml
- edited the generated file adding   <RealmNetWeaver />


-=-=-=-=-=-=-=-=-=-=-=-=-=-=-=-=-=-=-=-=-=-=-=-=-=-=-=-=-=-=-=-=-=-=-=-=-
#50 LINQ on one table - update Mock for new ICoreProvider interfaces

MockCoreProvider
- MockSharedGroupHandle added as nested class
- CreateSharedGroup

-=-=-=-=-=-=-=-=-=-=-=-=-=-=-=-=-=-=-=-=-=-=-=-=-=-=-=-=-=-=-=-=-=-=-=-=-
#50 LINQ on one table - single query operators mocked
	
QueryTests.cs
- removed old tests

MockQueryTestsBase.cs
- added with common test data setup
- removed PrepareForQueries - not needed for mocking tests

MockQuerySingleTableTests.cs
- added (copying some logic from previous QueryTests.cs editing)
- TestWhereQueryWithEqualToString refactored to combinatorial TestWhereQueryWithEqual
- SetupCreatedFourRows removed as no longer loading data

MockSharedGroupHandle
- added

RealmPureNetLINQ.sln
- added to only build AnyCPU with just RealmNet tests


ICoreProvider.cs
- QueryEqual renamed AddQueryEqual
- added declarations for 
	AddQueryNotEqual
	AddQueryLessThan
	AddQueryLessOrEqual
	AddQueryGreaterThan
	AddQueryGreaterOrEqual


MockCoreProvider.cs
- QueryEqual renamed AddQueryEqual
- added declarations for 
	AddQueryNotEqual
	AddQueryLessThan
	AddQueryLessOrEqual
	AddQueryGreaterThan
	AddQueryGreaterOrEqual


RealmQueryVisitor.cs
- VisitBinary 
  - refactored a bit
  - checks arguments
  - added rest of binary clauses
  

-=-=-=-=-=-=-=-=-=-=-=-=-=-=-=-=-=-=-=-=-=-=-=-=-=-=-=-=-=-=-=-=-=-=-=-=-
#50 LINQ on one table - simple tests of results with LINQ to Objects

QueryTestsBase.cs
- added

QuerySingleTableTests.cs
- added

RealmNet.Tests
- added configs for x64, x86, ARM and iOS defining USING_REALM_BACKEND

Realm.sln
- set Debug config mappings to build new RealmNet.Tests configs as per solution platform


-=-=-=-=-=-=-=-=-=-=-=-=-=-=-=-=-=-=-=-=-=-=-=-=-=-=-=-=-=-=-=-=-=-=-=-=-
#66 LINQ through to the core - string, bool equals and int searches

wrappers.cpp
added
- query_string_not_equal
- query_bool_not_equal
- query_int_equal, query_int_not_equal, query_int_less, query_int_less_equal, query_int_greater, query_int_greater_equal


UnsafeNativeMethods.shared.cs
added
- query_string_not_equal
- query_bool_not_equal
- query_int_equal, query_int_not_equal, query_int_less, query_int_less_equal, query_int_greater, query_int_greater_equal

added stubs
- query_float_equal, query_float_not_equal


CoreProviderShared.cs
- AddQueryEqual Added int, float and double cases
- AddQueryNotEqual filled out with string, bool, int, float & double cases


QueryTestsBase.cs
- Setup 
  - GetTempFileName
  - commented out float and double fields after realising not yet imp

Interop.Win32.csproj
- set back target platform from .Net 4.6 to 4.5 for compatibility with others


-=-=-=-=-=-=-=-=-=-=-=-=-=-=-=-=-=-=-=-=-=-=-=-=-=-=-=-=-=-=-=-=-=-=-=-=-
#66 LINQ through to the core - refactoring platforms


Interop.Win32.csproj
- added REALM_32 and REALM_64 

Interop.Win32/InteropConfig.cs
- Is64Bit added cases to use hardcoding depending on REALM_32 and REALM_64
- added DLL_NAME

CoreProvider.shared.cs
- RealmColType added conversion function
- AddColumnToTable refactored to one-liner

UnsafeNativeMethods.shared.cs
- AddColumnToTable stripped back to just declaration using DLL_NAME

-=-=-=-=-=-=-=-=-=-=-=-=-=-=-=-=-=-=-=-=-=-=-=-=-=-=-=-=-=-=-=-=-=-=-=-=-
#70 propagating refactoring pattern from #66

UnsafeNativeMethods.shared.cs
- ALL wrapper functions (except table_get_string) selecting between 32 and 64bit variations 
  cleaned up to single extern
- table_get_string removed 

CoreProvider.shared.cs
- added BoolToIntPtr and IntPtrToBool copied from UnsafeNativeMethods.shared.cs
- added StrBufferOverflow, StrBufToStr and StrAllocateBuffer from UnsafeNativeMethods.shared.cs

Cleaned up functions to use externs rather than wrappers from UnsafeNativeMethods:
- AddEmptyRow
- SetValue<T>
- GetValue<T> 
- GetColumnIndex also changed return type to IntPtr
- AddQueryEqual
- AddQueryNotEqual
- CreateSharedGroup
- HasTable
- AddQueryNotEqual

RealmNet.Tests.csproj
- added references to interop Win32, IOS and Android with platform condition

Interop.XamarinAndroid/InteropConfig.cs
- Is64Bit added cases to use hardcoding depending on REALM_32 and REALM_64
- added DLL_NAME

Interop.XamarinIOS/InteropConfig.cs
- Is64Bit added cases to use hardcoding depending on REALM_32 and REALM_64
- added DLL_NAME


Interop.XamarinMac/InteropConfig.cs
- added DLL_NAME

-=-=-=-=-=-=-=-=-=-=-=-=-=-=-=-=-=-=-=-=-=-=-=-=-=-=-=-=-=-=-=-=-=-=-=-=-
#72 LINQ Combinatorial Expressions plus int support

MockQuerySingleTableComboTests.cs added

QuerySingleTableComboTests.cs added

ICoreProvider.cs
- AddQueryGroupBegin/End added
- AddQueryAnd/Or added


MockCoreProvider.cs
- AddQueryGroupBegin/End added
- AddQueryAnd/Or added


CoreProvider.shared.cs
- AddQueryGroupBegin/End added
- AddQueryAnd added (does nothing)
- AddQueryOr added
- AddQueryNotEqual and AddQueryEqual -  comment out unimplemented float/double
- AddQueryLessThan, AddQueryLessThanorEqual, AddQueryGreaterThan and AddQueryGreaterThanOrEqual added


RealmQueryVisitor
- VisitBinary
  - use correct types - AndAlso and OrElse instead of And and Or
  - restructure to use groups and and/or
- VisitCombination added to help VisitCombination

wrappers.cpp
- table_set_int64, table_get_int64 added  
  
UnsafeNativeMethods.shared.cs
- added query_begin_group/ query_end_group
- added table_set_int64, get_int64
- removed stubs table_set_long, table_set_int, table_get_long


-=-=-=-=-=-=-=-=-=-=-=-=-=-=-=-=-=-=-=-=-=-=-=-=-=-=-=-=-=-=-=-=-=-=-=-=-
#72 LINQ Combinatorial Expressions response to code review

Rename USING_REALM_BACKEND to USING_REALM_CORE
- QuerySingleTableComboTests.cs
- QuerySingleTableTests.cs
- QueryTestsBase.cs
- RealmNet.Tests.csproj

wrappers.cpp
- fix tabs to 4 spaces
- query_group_begin, query_group_end and query_or added

UnsafeNativeMethods.shared.cs
- call new wrapper query_group_begin, query_group_end and query_or instead of mistakenly 
  binding to names of core methods on Query
  
QuerySingleTableTests.cs  
QuerySingleTableComboTests.cs  
- remove redundant Assert.That(res != null);

CoreProviderShared.cs
- throw new Exception("Unsupported type " + valueType.Name) for string & bool in
	AddQueryLessThan
	AddQueryLessThanOrEqual 
	AddQueryGreaterThan
    AddQueryGreaterThanOrEqual
    

-=-=-=-=-=-=-=-=-=-=-=-=-=-=-=-=-=-=-=-=-=-=-=-=-=-=-=-=-=-=-=-=-=-=-=-=-
#63 Standalone Objects and better Add syntax

StandaloneCoreProvider.cs
- created as stripped copy of MockCoreProvider

QueryProvider.cs
- use T instead of S in generics, to prevent compiler warning

Realm.cs
- Add added to adopt objects and create one-off write transactions
- ActiveWriteTransaction added
- CreateObject factored mostly out to AdoptNewObject two versions
- CreateTableFor made static


Transaction.cs
- changed _realm to internal so Realm can access

RealmObject.cs
- added inRealm and isStandalone boolean tests    
- constructor check if is active write trans and make standalone otherwise
- SetValue remove code checking if coreProvider null

QueryTestsBase.cs
- TestEntity now descend from RealmObject even when USING_REALM_CORE not defined


UnsafeNativeMethods.shared.cs
CoreProvider.shared.cs
- fix wrapper calls and rename for consistency
  query_begin_group => query_group_begin
  query_end_group => query_group_end

ViewController.cs
- IntegrationTest - change one addition to show the new Add syntax working


-=-=-=-=-=-=-=-=-=-=-=-=-=-=-=-=-=-=-=-=-=-=-=-=-=-=-=-=-=-=-=-=-=-=-=-=-
#63 Standalone Objects - Minor fixes to transactions

Transaction.cs
- Dispose 
  - now do a Commit instead of Rollback
  - call ForgetActiveTransactionThisTread


Realm.cs
- ActiveWriteTransaction renamed ActiveTransaction
- RealmWritingThisThread renamed RealmWithActiveTransactionThisTread
- ForgetActiveTransactionThisTread added

-=-=-=-=-=-=-=-=-=-=-=-=-=-=-=-=-=-=-=-=-=-=-=-=-=-=-=-=-=-=-=-=-=-=-=-=-
#63 new Add Syntax - demo file

HomePageTests.cs added

IntegrationTests.csproj
- added HomePageTests

Realm.cs
- constructor, cope with null ActiveProvider and path 

RealmObject.cs
- RealmObject InRealm and IsStandalone made properties

-=-=-=-=-=-=-=-=-=-=-=-=-=-=-=-=-=-=-=-=-=-=-=-=-=-=-=-=-=-=-=-=-=-=-=-=-
#91 Link and LinkedList samples

ListTests.cs
- added

ICoreProvider.cs
 - added List<T> GetListValue<T>(IGroupHandle groupHandle, string tableName, string propertyName, long rowIndex);

MockCoreProvider.cs
- MockQuery make queryTable internal 
- added GetListValue, SetListValue

StandaloneCoreProvider.cs
- added GetListValue, SetListValue

RealmObject.cs
- added GetListValue, SetListValue forwarding to the provider

ModuleWeaver.cs
- Execute
  - added commented-out, with explanation, break to be able to debug weaving
  - factord out MethodNamed
  - factored out AddGetter and AddSetter
  - added detection of lists to call AddListGetter and AddListSetter
  
-=-=-=-=-=-=-=-=-=-=-=-=-=-=-=-=-=-=-=-=-=-=-=-=-=-=-=-=-=-=-=-=-=-=-=-=-
#91 Link and LinkedList - cleanup

RealmRelatedList temp class 
- renamed RealmList.cs discarding the old RealmList


MockCoreProvider.cs
StandaloneCoreProvider.cs
- fix minor repeated lookup in GetValue, SetValue, GetListValue, SetListValue

RealmObject.cs
- GetListValue, SetListValue now take and return RealmList<T>

ListTests.cs
- explicitly assign RealmList<Dog> rather than using simple braced init


-=-=-=-=-=-=-=-=-=-=-=-=-=-=-=-=-=-=-=-=-=-=-=-=-=-=-=-=-=-=-=-=-=-=-=-=-
#82 splitting unsafe native methods

UnsafeNativeMethods.shared.cs refactored into
- NativeQuery.shared.cs
- NativeTable.shared.cs
- NativeGroup.shared.cs
- Plus a bunch of unimplemented and commented-out decls copied to
  - Unimplemented_NativeMethods_Arguable.txt
  - Unimplemented_NativeMethods_MixedFields.txt
  - Unimplemented_NativeMethods_TableView.txt
- BoolToIntPtr and IntPtrToBool copied back to CoreProvider.shared.cs as that's the only place left they are used

IN projects
  interop.Win32.csproj
  Interop.XamarinAndroid.csproj
  Interop.XamarinIOS.csproj
  Interop.XamarinMac.csproj
- Replace link to UnsafeNativeMethods.shared.cs with three links to  
  - NativeQuery.shared.cs
  - NativeTable.shared.cs
  - NativeGroup.shared.cs
  - NativeSharedGroup.shared.cs
- drop TableViewHandle.shared.cs for now

General change, UnsafeNativeMethods class changed to NativeQuery/Group/Table as required

RowHandle.cs
- IsAttached lambda removed the call to UnsafeNativeMethods.IntPtrToBool and just compare ==1
  allowed moving that function out of UnsafeNativeMethods and don't think simple, time-critical
  stuff should be calling across assemblies for trivia.
  
QueryHandle.shared.cs

Group.cs
- comment out calls to Group methods that previously just threw NotImplemented exceptions
  
Renames after refactoring, to simplify:
NativeGroup.group_ =?> NativeGroup.
NativeQuery.query_ => NativeQuery.
NativeTable.table_ => NativeTable.
NativeGroup.shared_group_ => NativeSharedGroup.


-=-=-=-=-=-=-=-=-=-=-=-=-=-=-=-=-=-=-=-=-=-=-=-=-=-=-=-=-=-=-=-=-=-=-=-=-
Fix Integration Tests copying Wrappers DLL

Wrappers.vcxproj
- Linker / Input / Additional Dependencies
  changed libs to point to core Realm32d.lib and Realm64d.lib

IntegrationTests.Win32.csproj
- added afterbuild target to copy DLL and PDB to output area (doesn't show in VS - edit csproj)


-=-=-=-=-=-=-=-=-=-=-=-=-=-=-=-=-=-=-=-=-=-=-=-=-=-=-=-=-=-=-=-=-=-=-=-=-
#118 Adding IntegrationTests.IOS

Interop.XamarionIOS/AssemblyInfo.cs
- added [assembly: InternalsVisibleTo("IntegrationTestsIOS")]

IntegrationTests.IOS
- created as "Unified API" iOS Unit tests project (which is a full-blown app!)

Copy and rename Win32 => IOS
- Win32IntegrationTests.csproj
- Win32IntegrationTests.cs 
- Win32PerformanceTests.cs

CoreProvider.shared.cs
- added using UIKit and Foundation in order to be able to build on IOS

AbstractPerformanceTests.cs
- changed _databasePath to protected so can set in the subclass Setup

-=-=-=-=-=-=-=-=-=-=-=-=-=-=-=-=-=-=-=-=-=-=-=-=-=-=-=-=-=-=-=-=-=-=-=-=-
Merging IntegrationTests.IOS with the new shared project arch

IntegrationTests.Win32
- added reference to RealmNet.Win32

IntegrationTests.IOS
- renamed IntegrationTests.XamarinIOS
- removed reference to IntegrationTests project
- removed reference to RealmNet Project
- removed reference to InteropShared Project
- added reference to RealmNet.XamarinIOS project
- added direct links to files
  AbstractIntegrationTests.cs
  AbstractPerformanceTests.cs
  Person.cs
  TestHelpers.cs

Realm.sln
- added IntegrationTests.XamarinIOS  


-=-=-=-=-=-=-=-=-=-=-=-=-=-=-=-=-=-=-=-=-=-=-=-=-=-=-=-=-=-=-=-=-=-=-=-=-
Fix renaming of IntegrationTests.IOS to IntegrationTests.XamarinIOS

IntegrationTests.XamarinIOS.csproj
- change assembly name from IntegrationTestsIOS to IntegrationTestsXamarinIOS

RealmNet.XamarinIOS/Properties/AssemblyInfo.cs
- change InternalsVisibleTo target to IntegrationTestsXamarinIOS

-=-=-=-=-=-=-=-=-=-=-=-=-=-=-=-=-=-=-=-=-=-=-=-=-=-=-=-=-=-=-=-=-=-=-=-=-
#139 Fix project configs

Realm.sln - replaced by RealmNet.sln
- changed Configuration Manager
Debug + Release
AnyCPU
  - RealmNetWeaver

x86 and x64
- IntegrationTests.Win32  
- RealmNetWeaver
- RealmNet.Win32
- wrappers

iPhone and iPhoneSimulator
- IntegrationTests.XamarinIOS
- Playground.XamarinIOS
- RealmNet.XamarinIOS
- RealmNetWeaver

ARM
- Playground.XamarinAndroid
- RealmNet.XamarinAndroid
- RealmNetWeaver

RealmNet.XamarinIOS.csproj
- manually edited file to replace AnyCPU platforms with iPhone and iPhoneSimulator
  copying settings from IntegrationTests.XamarionIOS.csproj  
  - changed OutputPath from bin\Debug or bin\Release to bin\$(Platform)\$(Configuration)
- iPhoneSimulator configs
  - added <MtouchArch>i386
  - added <MtouchLink>None
  - added MtouchDebug for debug
  
Cleaning up old solutions - delete all but Realm.sln and RealmWin.sln
- RealmFoundation.sln
- RealmFoundation.sln
- RealmPureNetLINQ.sln
- RealmXamarinAndroid.sln
- RealmXamarinIOS.sln
- RealmXamarinMac.sln

RealmNet.win32.csproj
- added reference to wrappers.vcxproj
- changed default platform from AnyCPU to x86
- removed AnyCPU platforms

IntegrationTests.Win32.csproj
- changed default platform from AnyCPU to x86
- removed AnyCPU platforms

wrappers.vcxproj
- Debug|Win32 and Debug|x64 platform toolset changed from v140_xp to v140

RealmNet.XamarinAndroid.csproj
Playground.XamarinAndroid.csproj
- replace AnyCPU with ARM

RealmNet.XamarinIOS.csproj
- changed default AnyCPU platform to iPhoneSimulator

RealmNet.XamarinMac.csproj
- replace AnyCPU with x64Mac


Playground.XamarinAndroid/MainActivity.cs 
IntegrationTests.XamarinIOS/IOSIntegrationTests.cs
IntegrationTests.XamarinIOS/IOSPerformanceTests.cs
  - removed using RealmNet.Interop 

IntegrationTests.XamarinIOS/IOSPerformanceTests.cs
  
IntegrationTests.Shared/AbstractIntegrationTests.cs  
IntegrationTests.Shared/AbstractPerformanceTests.cs  
- change protection on _databasePath so could update in subclass (NUnitLite issue)  

-=-=-=-=-=-=-=-=-=-=-=-=-=-=-=-=-=-=-=-=-=-=-=-=-=-=-=-=-=-=-=-=-=-=-=-=-
#148 Add Android Integration Tests and Refactor Testing

IntegrationTests.XamarinAndroid.csproj
- created as "Android Unit test" project
- changed Target Framework from 5.1 down to 4.4
- added reference to RealmNet.XamarinAndroid
- added reference to IntegrationTests.Shared

Interop.XamarionAndroid/AssemblyInfo.cs
- added [assembly: InternalsVisibleTo("IntegrationTests.XamarinAndroid")]

In IntegrationTests.shared project
- AbstractIntegrationTests.cs 
  - renamed IntegrationTests.cs 
  - made non-abstract
  - BaseSetup renaned Setup
  - removed empty virtual Setup
  - removed GetTempDatabasePath
  - set CoreProvider
  
- AbstractPerformanceTests 
  - renamed PerformanceTests.cs
  - made non-abstract
  - BaseSetup renaned Setup
  - removed empty virtual Setup
  - removed GetTempDatabasePath
  - set CoreProvider
  - moved  RawPerformanceTest over from Win32PerformanceTest
 
- Win32PerformanceTest - gutted so just there to run tests
- Win32IntegrationTest - gutted


-=-=-=-=-=-=-=-=-=-=-=-=-=-=-=-=-=-=-=-=-=-=-=-=-=-=-=-=-=-=-=-=-=-=-=-=-
#104 splitting wrappers.cpp

NativeTable.cs
- split some methods off to new NativeRow.cs

RowHandle.cs
- use new NativeRow instead

WindowsDLLWrapperDecls.h
- added as requested in PR to have central


exception_catcher.h/cpp
- added

-=-=-=-=-=-=-=-=-=-=-=-=-=-=-=-=-=-=-=-=-=-=-=-=-=-=-=-=-=-=-=-=-=-=-=-=-
#155 EXCEPTION HANDLING IN WRAPPERS - CSHARP SIDE AND COMMS WITHOUT THROWING

wrappers.cpp
- added ManagedExceptionThrowerT, ManagedExceptionThrower and set_exception_thrower

RealmNet.Shared.csproj
- added copies of Java exceptions
	RealmEncryptionNotSupportedException
	RealmException
	RealmIOException
	RealmMigrationNeededException
- added more exceptions to support the codes in RealmExceptionCodes.cs
	RealmRowInvalidException
	RealmRuntimeErrorException
	RealmFatalErrorException
	RealmOutOfMemoryException
	RealmUnsupportedOperationException
	RealmTableInvalidException
	RealmIndexOutOfBoundsException	
	RealmFileAccessErrorException
	RealmFileNotFoundException
	RealmIOFailedException
	RealmIllegalArgumentException
	RealmNoSuchMethodException
	RealmNoSuchFieldException
	RealmClassNotFoundException

RealmExceptionCodes.cs 
- added enum to RealmNet.shared

CoreProvider.cs
- added CoreProvider ctor to set common inc calling SetupExceptionThrower
- added static field sDoneCommonSetup


Added "unsafe" compilation option to enable the callback
- RealmNet.XamarionIOS
- RealmNet.XamarionAndroid


-=-=-=-=-=-=-=-=-=-=-=-=-=-=-=-=-=-=-=-=-=-=-=-=-=-=-=-=-=-=-=-=-=-=-=-=-
#155 Intercepting exceptions in wrappers - Reconcile exceptions with spreadsheet

ExceptionsToManaged.cpp/.h 
- added
- ThrowManaged overloaded function added

Wrappers.cpp
- moved exception throwing code to ExceptionsToManaged.cpp
- all catch statements replaced by CATCH_STD macro

Removed exception classes added to support codes as we are NOT forwarding them
	RealmClassNotFoundException
	RealmEncryptionNotSupportedException
	RealmFatalErrorException
	RealmIllegalArgumentException
	RealmIndexOutOfBoundsException	
	RealmIOException
	RealmIOFailedException
	RealmMigrationNeededException
	RealmNoSuchFieldException
	RealmNoSuchMethodException
	RealmRowInvalidException
	RealmTableInvalidException
	RealmUnsupportedOperationException


Added new subclasses of RealmFileAccessException
	RealmFileExistsException
	RealmPermissionDeniedException
	RealmDecryptionFailedException
	RealmInvalidDatabaseException


RealmExceptionCodes.cs
ExceptionsToManaged.h
- rewrote codes to match new exceptions hierarchy from spreadsheet


ExceptionsToManaged.cpp
- change "if" checks to asserts as per PR review
- realm::ThrowManaged don't take exception parameter any more

NativeCommon.cs
- ExceptionThrower updated to new codes and exception types


-=-=-=-=-=-=-=-=-=-=-=-=-=-=-=-=-=-=-=-=-=-=-=-=-=-=-=-=-=-=-=-=-=-=-=-=-
#155 Intercepting exceptions in wrappers - responses to PR
WindowsDLLWrapperDecls.h
- renamed realm_export_decls.h
- REALM_CORE_WRAPPER_API renamed REALM_EXPORT

-=-=-=-=-=-=-=-=-=-=-=-=-=-=-=-=-=-=-=-=-=-=-=-=-=-=-=-=-=-=-=-=-=-=-=-=-
Fixed integration tests to actually test if stored and fix IOS test

IntegrationTests.cs
- SetAndGetPropertyTest get object back from the store


IntegrationTests.XamarinIOS.csproj
- added packages.config
- added FodyWeavers.xml


-=-=-=-=-=-=-=-=-=-=-=-=-=-=-=-=-=-=-=-=-=-=-=-=-=-=-=-=-=-=-=-=-=-=-=-=-
#67 Adding float and double support

IntegrationTests.shared/Person.cs
- added Score, Latitude and Longitude

IntegrationTests.cs
- SimpleTest - added setters for Score, Latitude and Longitude
- SetAndGetPropertyTest added Score and Latitude tests


RealmObject.cs
- SetValue<T>, GetValue<T> - added cases for single and double

NativeTable.cs
- replaced dummy set/get_float/double with DLL Import calls

table_cs.cpp
- added table_set_float/double table_get_float/double


-=-=-=-=-=-=-=-=-=-=-=-=-=-=-=-=-=-=-=-=-=-=-=-=-=-=-=-=-=-=-=-=-=-=-=-=-
#68 Adding float and double search support

IntegrationTests.cs
- SimpleTest refactored data creation out to MakeThreePeople
- SearchComparingFloat added
- SearchComparingDouble added

query_cs.cpp - added wrapper functions
	query_float_equal
	query_float_not_equal
	query_float_less
	query_float_less_equal
	query_float_greater
	query_float_greater_equal
	query_double_equal
	query_double_not_equal
	query_double_less
	query_double_less_equal
	query_double_greater
	query_double_greater_equal


NativeQuery.cs 
- removed unused int_between
- added DLLImports for 
	"query_float_equal"
	"query_float_not_equal"
	"query_float_less"
	"query_float_less_equal"
	"query_float_greater"
	"query_float_greater_equal"
	"query_double_equal"
	"query_double_not_equal"
	"query_double_less"
	"query_double_less_equal"
	"query_double_greater"
	"query_double_greater_equal"

RealmQueryVisitor.cs - add float and double cases to
	AddQueryEqual
	AddQueryNotEqual
	AddQueryLessThan
	AddQueryLessThanOrEqual
	AddQueryGreaterThan
	AddQueryGreaterThanOrEqual


-=-=-=-=-=-=-=-=-=-=-=-=-=-=-=-=-=-=-=-=-=-=-=-=-=-=-=-=-=-=-=-=-=-=-=-=-
Making wrappers build for IOS with debug to aid debugging from XCode

Makefile
- add multiple targets including iosdbg

RealmNet.XamarinIOS.csproj
- change the path to libwrappers to include the $(Configuration)

-=-=-=-=-=-=-=-=-=-=-=-=-=-=-=-=-=-=-=-=-=-=-=-=-=-=-=-=-=-=-=-=-=-=-=-=-
#198 Fix Exception Throwing

error_handling.cpp
- realm::convert_exception cleaned up to directly use e.what() instead of lambda
  which was originally composing message with file and line but had been
  cut back to just call what() but was on base class so not hitting override.

IntegrationTests.cs
- added  GetInstanceShouldThrowWithBadPath

  		


-=-=-=-=-=-=-=-=-=-=-=-=-=-=-=-=-=-=-=-=-=-=-=-=-=-=-=-=-=-=-=-=-=-=-=-=-
#110 implementing relationships

MarshalHelpers.cs
- RealmColType added cases for RealmObject and RealmList	

RelationshipTests.cs
- added (based on old ListTests.cs in RealmNet)

Realm.cs
- Realm.GenerateObjectSchema 
  - exclude lists from being nullable
  - set the objectType for links
- CreateRowHandle made internal so can use when creating linked objects

ModuleWeaver.cs
- added genericGet/SetListValueReference
- added genericGet/SetObjectValueReference
- Execute
  - use new method references for RealmList and RealmObject properties
  - (side fix) change check to "IgnoredAttribute" from "IgnoreAttribute"
  - check for strings before related types (optimisation)
  - add test weaving in RealmObjects
- IsRealmObject added 

RealmObject.cs  
- Set/GetObjectValue added
- set/GetListValue added (stubbed)

   
table_cs.cpp
Added methods:
- table_set_link
- table_get_link  
- table_clear_link

NativeTable.cs
added decls for 
- set_link
- clear_link
- get_link

-=-=-=-=-=-=-=-=-=-=-=-=-=-=-=-=-=-=-=-=-=-=-=-=-=-=-=-=-=-=-=-=-=-=-=-=-
#110 implementing relationships - finishing lists 
(toMany relationships basics and Add)

RealmList.cs
- made ctor internal instead of public
- uncomment field _parent
- added field _listHandle
- ctor renamed CompleteInit for 2-stage init
- Count method stub implemented
- Add method stub implemented

table_cs.cpp
Added methods:
- table_get_linklist (now returning a SharedLinkViewRef)

linklist_cs.cpp
- added with methods
  linklist_add
  linklist_size
  linklist_destroy

wrappers.xcodeproj
- added linklist_cs.cpp

LinkListHandle
- added with method Unbind

NativeTable.cs
added decls for
- get_linklist

NativeLinkList.cs
- added with mappings to
  linklist_add
  linklist_size
  linklist_destroy

RealmNet.shared.csproj
- added NativeLinkList.cs

RealmObject.cs
- SetListValue now just throws
- GetListValue


TableHandle.cs
- added RootedLinkListHandle
- added TableLinkList

RowHandle.cs
- made RowHandle internal because users should not be using

wrappers/shared_linklist.hpp
- added to declare the SharedLinkViewRef

RelationsihpTests.cs
- TimAcquiresASecondDog added to test Add


-=-=-=-=-=-=-=-=-=-=-=-=-=-=-=-=-=-=-=-=-=-=-=-=-=-=-=-=-=-=-=-=-=-=-=-=-
#110 implementing relationships - finishing lists (toMany relationships)

RelationsihpTests.cs
Added tests
  TimLosesHisDogsByOrder
  TimAddsADogLater 
  TimAddsADogByInsert
  TimLosesHisDogsInOneClear
  TimHasTwoIterableDogs

RealmList.cs
- const ITEM_NOT_FOUND added
- IsFixedSize added
- implemented previously stubbed methods
  Contains
  Clear
  IndexOf
  RemoveAt
  Remove
  GetEnumerator
- RealmListEnumerator<T> filled out all methods  

NativeLinkList.cs
added declarations for
  linklist_erase 
  linklist_get 
  linklist_find
  linklist_insert
  linklist_clear

wrappers/linklist_cs.cpp
added
  linklist_erase 
  linklist_get 
  linklist_find
  linklist_insert
  linklist_clear

RealmObject.cs
- refactroed out MakeObject from GetObjectValue


shared_realm.hpp
- added IndexOutOfRangeException

wrappers/error_handling.cpp
- added case for IndexOutOfRangeException

-=-=-=-=-=-=-=-=-=-=-=-=-=-=-=-=-=-=-=-=-=-=-=-=-=-=-=-=-=-=-=-=-=-=-=-=-
Migrating to Core 0.95.0

Merged current ObjectStore subtree

Makefile
- bumped Core version number to 0.95.0
- corrected names of debug libwrappers.a 

wrappers/object-store/transact_log_handler.*pp
- removed our old copies so we use those in object-store/impl

wrappers/realm-csharp.cpp
- replaced include of realm_delegate.hpp with object-store/binding_context.hpp
- CSharpRealmDelegate parent changed from RealmDelegate to BindingContext

wrappers.xcodeproj
- replaced librealm-ios with librealm-ios-no-bitcode
- set Enable Bitcode to No (was Yes)

Realm	.sln
- replaced old RealmNetWeaver.csproj with RealmNetWeaver.Fody.csproj

Added definition of REALM_HAVE_CONFIG in
- Wrappers/Application.mk
- Wrappers/Android.mk
- Wrappers.xcodeproj

IntegrationTests.XamarinAndroid.csproj
- add wrappers folder so it has linked wrappers+core
- added Fody package
- added RealmNetWeaver into generated FodyWeavers.xml

-=-=-=-=-=-=-=-=-=-=-=-=-=-=-=-=-=-=-=-=-=-=-=-=-=-=-=-=-=-=-=-=-=-=-=-=-
Ensuring Relationships work on Win32

RealmNet.Win32.csproj
- changed to target .Net 4.5 (see issue #222)

Win32RelationshipTests.cs
- added so could do relationship testing under current release

RelationshipTests.cs
- corrected namespace to IntegrationTests.Shared


-=-=-=-=-=-=-=-=-=-=-=-=-=-=-=-=-=-=-=-=-=-=-=-=-=-=-=-=-=-=-=-=-=-=-=-=-
Adding unit tests to finalise the IList addition

RelationshipTests.cs
- TestListRelationship 
  - renamed TestAttachingStandaloneTwoLevelRelationship
  - fixed asserts to be compatible with NUnitLite, for IOS testing
- TestAttachingStandaloneThreeLevelRelationship added
- TestCircularRelationshipsFromStandaloneTwoStage added

ModuleWeaver.cs
- reordered the test for RealmList so shortcircuit kicks out other RealmNet classes quicker
- rewrote test for IList so is faster and more precise


-=-=-=-=-=-=-=-=-=-=-=-=-=-=-=-=-=-=-=-=-=-=-=-=-=-=-=-=-=-=-=-=-=-=-=-=-
#232 Make things internal

change public to internal
	ExpressionVisitor
	Handled
	InteropConfig (3 platform-specific copies)
	QueryHandle
	QueryProvider
	RealmHandle
	RealmQuery
	RealmQueryProvider
	RealmQueryVisitor
	TableHandle
	WovenAttribute
	WovenPropertyAttribute


-=-=-=-=-=-=-=-=-=-=-=-=-=-=-=-=-=-=-=-=-=-=-=-=-=-=-=-=-=-=-=-=-=-=-=-=-
Better error for DateTime

ModuleWeaver.cs
- Execute - added test for System.DateTime with separate error message

Added reference to the RealmNetWeaver.Fody.csproj to trigger it rebulding:
- RealmNet.Win32.cspsproj
- RealmNet.XamarinAndroid.csproj
- RealmNet.XamarinIOS.csproj
- RealmNet.XamarinMAC.csproj


-=-=-=-=-=-=-=-=-=-=-=-=-=-=-=-=-=-=-=-=-=-=-=-=-=-=-=-=-=-=-=-=-=-=-=-=-
Fixing projects to be non IOS Binding

RealmNet.XamarinIOS.csproj
- changed  <ProjectTypeGuids> from
   {8FFB629D-F513-41CE-95D2-7ECE97B6EEEC};{FAE04EC0-301F-11D3-BF4B-00C04F79EFBC}
  to
    {FEACFBD2-3405-455C-9665-78FE426C6842};{FAE04EC0-301F-11D3-BF4B-00C04F79EFBC}
- removed   <Import Project="$(MSBuildExtensionsPath)\Xamarin\iOS\Xamarin.iOS.ObjCBinding.CSharp.targets" />


Properties/AssemblyInfo.cs
- removed using Foundation


-=-=-=-=-=-=-=-=-=-=-=-=-=-=-=-=-=-=-=-=-=-=-=-=-=-=-=-=-=-=-=-=-=-=-=-=-
Big rename

RealmNet.sln renamed Realm.sln

General refactor rename of namespace RealmNet to Realms

All projects with RealmNet in them renamed Realmblah including Fody

README.md
- changed repo name back from realm-.net to realm-dotnet



-=-=-=-=-=-=-=-=-=-=-=-=-=-=-=-=-=-=-=-=-=-=-=-=-=-=-=-=-=-=-=-=-=-=-=-=-
#238 Removing objects should throw RealmOutsideTransactionExcepton

IntegrationTests.cs
- RemoveTest renamed RemoveSucceedsTest
- RemoveOutsideTransactionShouldFail added

Realm.cs
- Remove change to throw RealmOutsideTransactionException

-=-=-=-=-=-=-=-=-=-=-=-=-=-=-=-=-=-=-=-=-=-=-=-=-=-=-=-=-=-=-=-=-=-=-=-=-
#236 Put icons on demo apps

Playground.XamarinIOS
- Launchscreen.xib replaced "Kristian" with "Realm" in copyright
- AppIcons.appiconset - added two icons for 2x and 3x iPhone size


IntegrationTests.XamarinIOS
- AppIcons.appiconset - added two icons for 2x and 3x iPhone size
- info.plist changed to use Asset Catalog for icon

IntegrationTests.XamarinAndroid
- replaced all the icon.png files with matching new icons of same name

Playground.XamarinAndroid
- added set of icons copied from IntegrationTests.XamarinAndroid
- replaced single icon.png in project with all new icons in different sizes
- manually set the added icons as Android Asset (IDE bug fails to set on adding)

-=-=-=-=-=-=-=-=-=-=-=-=-=-=-=-=-=-=-=-=-=-=-=-=-=-=-=-=-=-=-=-=-=-=-=-=-
#223 Better Default Database Path

Realm.cs
- DefaultDatabaseName added
- GetInstance
  - use DefaultDatabaseName
  - use InteropConfig.GetDefaultDatabasePath for path to combine with filename


*/InteropConfig.cs
- changed InteropConfig from internal to public
- GetDefaultDatabasePath 
  - only return document path on all platforms, no filename inclusion
  
-=-=-=-=-=-=-=-=-=-=-=-=-=-=-=-=-=-=-=-=-=-=-=-=-=-=-=-=-=-=-=-=-=-=-=-=-
#100 Cope with Simple Filename

IntegrationTests.cs
- GetInstanceTest - use default filename
- GetInstanceWithJustFilenameTest added  

Realm.cs
- GetInstance
  - check if full path and combine partial with InteropConfig.GetDefaultDatabasePath 


-=-=-=-=-=-=-=-=-=-=-=-=-=-=-=-=-=-=-=-=-=-=-=-=-=-=-=-=-=-=-=-=-=-=-=-=-
#258 Closing Files

IntegrationTests
- InstanceIsCLosedByDispose added

Realm.cs
- IsClosed added to report handle status
- Close added
- Dispose filled out to invoke Close

-=-=-=-=-=-=-=-=-=-=-=-=-=-=-=-=-=-=-=-=-=-=-=-=-=-=-=-=-=-=-=-=-=-=-=-=-
#286 Fix Makefile
Makefile
- revert changes that built using the core-debug target as that doesn't work
  this means the iosdbg works but is not using a debug version of core
  
RelationshipTests.cs
- delete a couple of commented out lines in sample that no longer apply

-=-=-=-=-=-=-=-=-=-=-=-=-=-=-=-=-=-=-=-=-=-=-=-=-=-=-=-=-=-=-=-=-=-=-=-=-
#282 Minor cleanups whilst improving API docs
GroupOpenMode.cs
- removed unused enum

Realm.Shared.csproj
- removed GroupOpenMode.cs

InteropConfig.cs (all)
- made class internal (again)
- removed GetDefaultDatabasePath as it returns same thing in all.

Realm.cs
- GetInstance just use the standard Xamarin call to get SpecialFolder instead of GetDefaultDatabasePath

TransactionState.cs
- removed

RealmList.GetEnumerator
- remove cast

Realm.IsClosed
- changed to property

-=-=-=-=-=-=-=-=-=-=-=-=-=-=-=-=-=-=-=-=-=-=-=-=-=-=-=-=-=-=-=-=-=-=-=-=-
#291 Minor doc edits and rename Attach to Manage

Realm.Attach
- renamed Realm.Manage

IntegrationTests.cs
RelationshipTests.cs
StandaloneObjectTests.cs
- renamed all tests with Attach to Manage

RealmList.cs
- AttachObjectIfNeeded renamed ManageObjectIfNeeded

RealmObjectAlreadyOwnedByRealmException renamed RealmObjectAlreadyManagedByRealmException

RealmObjectOwnedByAnotherRealmException renamed RealmObjectManagedByAnotherRealmException


-=-=-=-=-=-=-=-=-=-=-=-=-=-=-=-=-=-=-=-=-=-=-=-=-=-=-=-=-=-=-=-=-=-=-=-=-
#328 Update to Core 0.95.6
Merged in ObjectStore commit as at 324818f

Makefile
- bump CORE_APPLE_VER and CORE_ANDROID_VER from 0.95.1 to 0.95.6

wrappers/src/wrapper_exceptions.hpp
- added to move exceptions to which are part of wrappers, not ObjectStore

wrappers/src/object-store/shared_realm.hpp
- moved IndexOutOfRangeException to wrapper_exceptions.hpp

wrappers/src/linklist_cs.cpp
- replace #include object-store/shared_realm.hp with wrapper_exceptions.hpp

wrappers/src/object-store/shared_realm.cpp
- get_shared_realm fix use of member m_config replaced with realm->m_config

wrappers/src/object-store/impl/transact_log_handler.cpp
- added set_int_unique and set_string_unique just as copies of set_int and set_string

IndexOutOfRangeException
- makeMessage renamed make_message to conform to coding standards

-=-=-=-=-=-=-=-=-=-=-=-=-=-=-=-=-=-=-=-=-=-=-=-=-=-=-=-=-=-=-=-=-=-=-=-=-
#313 Adding Configurations

RealmConfiguration.cs
- added class

IntegrationTests.cs
- added RealmConfigurationTests

Realm.cs
- _config field added to Realm
- moved _DefaultDatabaseName to RealmConfiguration.DEFAULT_REALM_NAME
- GetInstance 
  - get RealmConfiguration.DefaultConfiguration if not specified
  - get path for database from config
- Realm ctor take an RealmConfiguration param

-=-=-=-=-=-=-=-=-=-=-=-=-=-=-=-=-=-=-=-=-=-=-=-=-=-=-=-=-=-=-=-=-=-=-=-=-
#314 Delete Files for Configurations

Realm.cs
- added static DeleteFiles

IntegrationTests.cs
- renamed RealmIntegrationTests to RealmInstanceTests to accurately reflect role
- RealmInstanceTests
  - DeleteRealmFailsIfOpenSameThread added but commented out
  - DeleteRealmWorksIfClosed added
- RealmConfigurationTests.PathIsCanonicalised added

RealmConfiguration.cs
- ConfigWithPath now uses GetFullPath to get a canonical version
  
  
-=-=-=-=-=-=-=-=-=-=-=-=-=-=-=-=-=-=-=-=-=-=-=-=-=-=-=-=-=-=-=-=-=-=-=-=-
#313 Adding Configurations - refactor from code review

RealmConfiguration.cs
- DEFAULT_REALM_NAME renamed DefaultRealmName


-=-=-=-=-=-=-=-=-=-=-=-=-=-=-=-=-=-=-=-=-=-=-=-=-=-=-=-=-=-=-=-=-=-=-=-=-
#320 adding Realm Equality

IntegrationTests.cs
- RealmInstanceTests
  - added GetCachedInstancesSameThread 
  - added GetUniqueInstancesDifferentThreads
  - DeleteRealmWorksIfClosed added test to see if file exists
  - added InstancesHaveDifferentHashes
- RealmConfigurationTests
  - added ConfigurationsAreSame and ConfigurationsAredDifferent
  - added ConfigurationsHaveDifferentHashes
  
Realm.cs
- added Equals(object), Equals(Realm), GetHashCode and IsSameInstance 
    
RealmConfiguration.cs
- added Equals(object), Equals(Realm) and GetHashCode
  
NativeSharedRealm.cs
- added is_same_instance

shared_realm_cs.cpp
- shared_realm_is_same_instance added

-=-=-=-=-=-=-=-=-=-=-=-=-=-=-=-=-=-=-=-=-=-=-=-=-=-=-=-=-=-=-=-=-=-=-=-=-
Refactoring Tests

IntegrationTests.cs
- refactored out RealmInstanceTests as InstanceTests.cs
- refactored out RealmConfigurationTests as ConfigurationTests.cs
- renamed RealmObjectIntegrationTests ObjectIntegrationTests
- renamed file ObjectIntegrationTests.cs

Win32IntegrationTests.cs
- renamed Win32ObjectIntegrationTests.cs
- refactored Win32RealmIntegrationTests as Win32RealmIntegrationTests.cs

Win32ConfigurationTests.cs added

-=-=-=-=-=-=-=-=-=-=-=-=-=-=-=-=-=-=-=-=-=-=-=-=-=-=-=-=-=-=-=-=-=-=-=-=-
#297 Adding Count to All

ObjectIntegrationTests.cs
- CanSimplyCountAll added
- CreateObjectTest use Count directly instead of using ToList

NativeTable.cs
- add table_count_all as count_all

wrappers/table_cs.cpp
- add table_count_all

Realm.cs
- All pass true into RealmQuery ctor

RealmQuery.cs
- _AllObjects flag added
- Expression - added protected set to property
- _provider changed readonly to internal so can lazily set in subclass RealmAll
- Count added 
- ctor(Realm) added bool param to set _allRecords

RealmQueryProvider
- _realm changed from private to internal so can pull back out in RealmQuery


-=-=-=-=-=-=-=-=-=-=-=-=-=-=-=-=-=-=-=-=-=-=-=-=-=-=-=-=-=-=-=-=-=-=-=-=-
#300 Better Migration Message

IntegrationTests.cs
- RealmMigrationTests added

RealmConfiguration.cs
- NotVersioned added
- SchemaVersion property added
- PathToRealm added

Realm.cs
- in Realm ctor, update config SchemaVersion
- Realm.GetInstance 
  - pass in SchemaVersion to NativeSharedRealm.Open
  - add wrappers around open 
- _config field made into public readable property Config

NativeSharedRealm.cs
- get_schema_version added
- open added schemaVersion param

shared_realm_cs.cpp
- shared_realm_get_schema_version added
- shared_realm_open added schemaVersion param and assign to the temp Config created

wrappers/error_handling.cpp
- realm::convert_exception 
  - added case for FormatUpgradeRequired
  - added case for SchemaValidationException treating the same
  
realm_error_type.hpp
- RealmFormatUpgradeRequired added
  
RealmExceptionCodes.cs
- RealmFormatUpgradeRequired added

NativeCommon.cs
- ExceptionThrower - added case for RealmFormatUpgradeRequired

RealmFormatUpgradeRequiredException.cs
- added
- renamed RealmMigrationNeededException
  
  
ForMigrationsToCopyAndMigrate.realm
- added file to copy  

TestHelpers.cs
- CopyBundledDatabaseToDocuments helper added

-=-=-=-=-=-=-=-=-=-=-=-=-=-=-=-=-=-=-=-=-=-=-=-=-=-=-=-=-=-=-=-=-=-=-=-=-
#298 Adding Count, Single, First to standard LINQ results

SimpleLINQtests.cs
- added
- AnyFails and AnySucceeds tests added
- CreateList test added

PeopleTestsBase.cs
- added 

Win32SimpleLINQtests.cs added

ObjectIntegrationTests.cs
- SearchComparingDouble, SearchComparingFloat all moved to SimpleLINQtests
- refactored _realm and _databasePath, plus methods Setup, TearDown and
  MakeThreePeople to PeopleTestsBase
- made subclass of PeopleTestsBase

RealmQueryVisitor.cs
- VisitMethodCall
  - refactored to handle Count and Any
- added ctor to directly pass in Realm

RealmQueryProvider.cs
- added MakeVisitor

RealmQuery.cs
- IEnumerable.GetEnumerator() rewrote to just invoke GetEnumerator<T>
- GetEnumerator<T>() return RealmQueryEnumerator

PeopleTestsBase.cs
- TearDown now delete the temp realm

RealmQueryEnumerator.cs
- added


-=-=-=-=-=-=-=-=-=-=-=-=-=-=-=-=-=-=-=-=-=-=-=-=-=-=-=-=-=-=-=-=-=-=-=-=-
#298 LINQ Refactoring - combine QueryProvider classes

RealmQueryProvider.cs
- changed base from QueryProvider to IQueryProvider

RealmQuery.cs
- _provider type changed to RealmQueryProvider
- ctor take RealmQueryProvider param

QueryProvider.cs
- removed
  
-=-=-=-=-=-=-=-=-=-=-=-=-=-=-=-=-=-=-=-=-=-=-=-=-=-=-=-=-=-=-=-=-=-=-=-=-
#298 Adding Count and Any to standard LINQ results

SimpleLINQtests.cs
- CountFoundItems added

RealmQueryVisitor.cs
- VisitMethodCall
  - implemented Count and Any as returning a ConstantExpression

RealmQueryProvider.cs
- invoke a RealmQueryVisitor.Visit and 
  extract a ConstantExpression from Visit's result, to get an unboxed return value
  
NativeQuery.Count
- changed stub to DLLImport call with no limiting params
  
wrappers/query_cs.cpp
- query_count added

-=-=-=-=-=-=-=-=-=-=-=-=-=-=-=-=-=-=-=-=-=-=-=-=-=-=-=-=-=-=-=-=-=-=-=-=-
#351 Add LINQ Single and First

SimpleLINQtests.cs
- SingleFailsToFind, SingleFindsTooMany, SingleWorks added  
- FirstFailsToFind and FirstWorks added

RealmQueryProvider
- MakeVisitor added Type param RealmQueryVisitor

RealmQueryVisitor.cs
- added _retType
- ctor now takes Type param
- FindNextRowHandle 
  - renamed FindNextObject
  - now includes making object, returns null when fails
- VisitMethodCall - handle First and Single
- MakeObject added

RealmQueryEnumerator.cs
- MoveNext simplified, moved object creation to RealmQueryVisitor

NativeQuery.cs
- find renamed 2nd param from lastMatch to beginAtRow so name is same as core


-=-=-=-=-=-=-=-=-=-=-=-=-=-=-=-=-=-=-=-=-=-=-=-=-=-=-=-=-=-=-=-=-=-=-=-=-
#368 Require IList

RealmList.cs
- changed from public to internal

Realm.cs
- reordered evaluations to check IList ahead of RealmList

RealmObject
- GetListValue had to become internal, was protected, to match RealmList access level


-=-=-=-=-=-=-=-=-=-=-=-=-=-=-=-=-=-=-=-=-=-=-=-=-=-=-=-=-=-=-=-=-=-=-=-=-
BACKING OUT IList

RealmList.cs
- changed back to public from internal

Realm.cs
- CreateObject - don't call _TurnListsIntoRealmLists
- GenerateObjectSchema 
  - don't allow IList

RealmObject
- GetListValue set back to protected access
- _TurnListsIntoRealmLists removed mainly because unusable in IOS
- MakeObject not invoke _TurnListsIntoRealmLists
-_CopyDataFromBackingFieldsToRow removed code to copy from IList


ModuleWeaver.cs
- Execute 
  - look for RealmList instead of IList
  - generate error if has setter as well (new behaviour, was only console message)
  - removed all trace of handling IList for now
- genericGetListValueReference member restored


Use RealmList instead of IList in sample code:
- WeaverTests/AssemblyToProcess/Person.cs
- IntegrationTests.Shared/Person.cs
- RelationshipTests.cs


-=-=-=-=-=-=-=-=-=-=-=-=-=-=-=-=-=-=-=-=-=-=-=-=-=-=-=-=-=-=-=-=-=-=-=-=-
INVESTIGATING/FIXING WINDOWS CRASHES

eror_handling.cpp
- fake_a_native_exception added

NativeCommon.cs
- fake_a_native_exception added

InstanceTests.cs
- FakeExceptionThrowTest added
- FakeExceptionThrowLoopingTest added


-=-=-=-=-=-=-=-=-=-=-=-=-=-=-=-=-=-=-=-=-=-=-=-=-=-=-=-=-=-=-=-=-=-=-=-=-
#335 ADDING PCL LIBRARY IN RELEASE V0.72.0

Realm.PCL created

ThreeLayerRealmXF solution created

ModuleWeaver.cs
- comment out (unused) listType var as the getting of type   
  System.Collections.Generic.List`1 returned null
  

wrappers/Makefile
- bumped versions from 0.95.6 TO 0.96.0

Realm.targets
- set version number in paths as 0.72.0

Realm.nuspec
- added the PCL build of the DLL

RealmWeaverFody.nuspec
- set version number as 0.72.0


-=-=-=-=-=-=-=-=-=-=-=-=-=-=-=-=-=-=-=-=-=-=-=-=-=-=-=-=-=-=-=-=-=-=-=-=-
#394 BUILD FOR ARM64, x86_64  with some Android cleanup

wrappers/Makefile
- incremented NDK command min API from 9 to 10 to match Xamarin

Realm.targets
- set version number in paths as 0.72.1
- added arm64-v8a and x86_64 lib build instructions and dependencies

Realm.nuspec
- added arm64-v8a and x86_64 <file> elements
  (skipping mips for now until clarify if shipping)

wrappers/jni/Application.mk
- added x86_64 arm64-v8a to APP_ABI
  (so they are built into the libs dir)

IntegrationTests.XamarinAndroid
- Project Options - Build - General
  set Target Framework to API 22
- Project Options - Build - Android Application
  set Minimum Android Version to 2.3 (API 10)

-=-=-=-=-=-=-=-=-=-=-=-=-=-=-=-=-=-=-=-=-=-=-=-=-=-=-=-=-=-=-=-=-=-=-=-=-
Renaming RealmQuery

RealmQuery.cs
- rename RealmQuery to RealmResults

RealmQueryPCL.cs
- rename RealmQuery to RealmResults

RealmQueryEnumerator.cs
- rename RealmQueryEnumerator to RealmResultsEnumerator

RealmQueryVisitor.cs
- rename RealmQueryVisitor to RealmResultsVisitor

RealmQueryProvider.cs
- rename RealmQueryProvider to RealmResultsProvider


-=-=-=-=-=-=-=-=-=-=-=-=-=-=-=-=-=-=-=-=-=-=-=-=-=-=-=-=-=-=-=-=-=-=-=-=-
#404 Add way to specify encryption key

RealmConfiguration.cs
- add EncryptionKey property
- Equals(RealmConfiguration rhs) enhanced to check EncryptionKey


wrappers/shared_realm_cs.cpp
shared_realm_open
- change signature to take just byte array of fixed length, dropping the 
  encryption_key_len param

Realm.GetInstance
- pass EncryptionKey to NaiveSharedRealm.open

ConfigurationTests.cs
- EncryptionKeyMustBe64Bytes added
- ValidEncryptionKeyAcceoted added
- UnableToOpenWithNoKey added
- UnableToOpenWithKeyIfNotEncrypted added
- UnableToOpenWithDifferentKey added
- AbleToReopenEncryptedWithSameKey added


-=-=-=-=-=-=-=-=-=-=-=-=-=-=-=-=-=-=-=-=-=-=-=-=-=-=-=-=-=-=-=-=-=-=-=-=-
#393 Update to Core 0.96.1 breaking changes

Makefile
- bumped core version to 0.96.2

Merged Object Store master up to 2016-02-25
"merge pull request #47 from realm/tg/core-0.96.2"
SHA 565e39a287bc625fd27e724c28e999e891ca8df6


-=-=-=-=-=-=-=-=-=-=-=-=-=-=-=-=-=-=-=-=-=-=-=-=-=-=-=-=-=-=-=-=-=-=-=-=-
#299 Fix crash on related RealmList using ToList 

RelationshipTests.cs
- TimHasTwoIterableDogsListed added
- TimsIterableDogsThrowExceptions added

RealmList.cs
- CopyTo implemented stubbed method
 
 
-=-=-=-=-=-=-=-=-=-=-=-=-=-=-=-=-=-=-=-=-=-=-=-=-=-=-=-=-=-=-=-=-=-=-=-=-
<<<<<<< HEAD
#401 Fix Nuget Android relative lib paths

realm.targets
- instead of ../packages use $(SolutionDir)packages
  because need it to be solution-relative in MSBuild terms (not at NuGet time)
  
=======
#362 Simple Bool queries

SimpleLINQtests.cs
- CountFoundItems change isInteresting == true to just test isInteresting

RealmResultsVisitor.cs
- VisitMemberAccess add check for Booleans by themselfs and treat as == true
>>>>>>> b9041a1b
<|MERGE_RESOLUTION|>--- conflicted
+++ resolved
@@ -1676,19 +1676,18 @@
  
  
 -=-=-=-=-=-=-=-=-=-=-=-=-=-=-=-=-=-=-=-=-=-=-=-=-=-=-=-=-=-=-=-=-=-=-=-=-
-<<<<<<< HEAD
 #401 Fix Nuget Android relative lib paths
 
 realm.targets
 - instead of ../packages use $(SolutionDir)packages
   because need it to be solution-relative in MSBuild terms (not at NuGet time)
-  
-=======
+
+
+-=-=-=-=-=-=-=-=-=-=-=-=-=-=-=-=-=-=-=-=-=-=-=-=-=-=-=-=-=-=-=-=-=-=-=-=-
 #362 Simple Bool queries
 
 SimpleLINQtests.cs
 - CountFoundItems change isInteresting == true to just test isInteresting
 
 RealmResultsVisitor.cs
-- VisitMemberAccess add check for Booleans by themselfs and treat as == true
->>>>>>> b9041a1b
+- VisitMemberAccess add check for Booleans by themselfs and treat as == true