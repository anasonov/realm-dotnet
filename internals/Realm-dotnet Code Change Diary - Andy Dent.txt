-=-=-=-=-=-=-=-=-=-=-=-=-=-=-=-=-=-=-=-=-=-=-=-=-=-=-=-=-=-=-=-=-=-=-=-=-
#17 Add Mock CoreProvider

MockCoreProvider.cs
- added to RealmNet project so is universal

RealmWinOnly.sln
- clone of solution with just the minimal targets for testing platform-agnostic code

RealmNet.Tests/CoreProviderTests.cs
- uncommented entire body
- changed generic CoreProvider to MockCoreProvider
- swapped order of propertyName and rowIndex in SetValue calls


-=-=-=-=-=-=-=-=-=-=-=-=-=-=-=-=-=-=-=-=-=-=-=-=-=-=-=-=-=-=-=-=-=-=-=-=-
#53 Splitting out the solutions to be platform-specific

Realm.sln refactored into
- RealmFoundation.sln
- RealmWin.sln
- RealmXamarinAndroid.sln
- RealmXamarinIOS.sln
- RealmXamarinMac.sln

RealmNetWeaver.Tests.csproj
- added

RealmNet.Tests.csproj
- removed

IntegrationTests.csproj
- comment out body of SimpleTest until merge in more of the Mock Provider stuff after this


-=-=-=-=-=-=-=-=-=-=-=-=-=-=-=-=-=-=-=-=-=-=-=-=-=-=-=-=-=-=-=-=-=-=-=-=-
#50 Mocking merge on refactored

RealmQuery.cs 
- refactored out all the classes and types
- QueryProviders.cs
- RealmQueryProvider.cs
- RealmQueryVisitor.cs
- TypeSystem.cs


-=-=-=-=-=-=-=-=-=-=-=-=-=-=-=-=-=-=-=-=-=-=-=-=-=-=-=-=-=-=-=-=-=-=-=-=-
#50 LINQ on one table - weaving in the sample

RealmNet.Tests
- packages.config
  removed bogus old line   <package id="FodyCecil" version="1.28.3" targetFramework="net45" developmentDependency="true" />
- used NuGet PM Install-Package Fody -Version 1.28.3 to get same version as other projects

FodyWeavers.xml
- edited the generated file adding   <RealmNetWeaver />


-=-=-=-=-=-=-=-=-=-=-=-=-=-=-=-=-=-=-=-=-=-=-=-=-=-=-=-=-=-=-=-=-=-=-=-=-
#50 LINQ on one table - update Mock for new ICoreProvider interfaces

MockCoreProvider
- MockSharedGroupHandle added as nested class
- CreateSharedGroup

-=-=-=-=-=-=-=-=-=-=-=-=-=-=-=-=-=-=-=-=-=-=-=-=-=-=-=-=-=-=-=-=-=-=-=-=-
#50 LINQ on one table - single query operators mocked
	
QueryTests.cs
- removed old tests

MockQueryTestsBase.cs
- added with common test data setup
- removed PrepareForQueries - not needed for mocking tests

MockQuerySingleTableTests.cs
- added (copying some logic from previous QueryTests.cs editing)
- TestWhereQueryWithEqualToString refactored to combinatorial TestWhereQueryWithEqual
- SetupCreatedFourRows removed as no longer loading data

MockSharedGroupHandle
- added

RealmPureNetLINQ.sln
- added to only build AnyCPU with just RealmNet tests


ICoreProvider.cs
- QueryEqual renamed AddQueryEqual
- added declarations for 
	AddQueryNotEqual
	AddQueryLessThan
	AddQueryLessOrEqual
	AddQueryGreaterThan
	AddQueryGreaterOrEqual


MockCoreProvider.cs
- QueryEqual renamed AddQueryEqual
- added declarations for 
	AddQueryNotEqual
	AddQueryLessThan
	AddQueryLessOrEqual
	AddQueryGreaterThan
	AddQueryGreaterOrEqual


RealmQueryVisitor.cs
- VisitBinary 
  - refactored a bit
  - checks arguments
  - added rest of binary clauses
  

-=-=-=-=-=-=-=-=-=-=-=-=-=-=-=-=-=-=-=-=-=-=-=-=-=-=-=-=-=-=-=-=-=-=-=-=-
#50 LINQ on one table - simple tests of results with LINQ to Objects

QueryTestsBase.cs
- added

QuerySingleTableTests.cs
- added

RealmNet.Tests
- added configs for x64, x86, ARM and iOS defining USING_REALM_BACKEND

Realm.sln
- set Debug config mappings to build new RealmNet.Tests configs as per solution platform


-=-=-=-=-=-=-=-=-=-=-=-=-=-=-=-=-=-=-=-=-=-=-=-=-=-=-=-=-=-=-=-=-=-=-=-=-
#66 LINQ through to the core - string, bool equals and int searches

wrappers.cpp
added
- query_string_not_equal
- query_bool_not_equal
- query_int_equal, query_int_not_equal, query_int_less, query_int_less_equal, query_int_greater, query_int_greater_equal


UnsafeNativeMethods.shared.cs
added
- query_string_not_equal
- query_bool_not_equal
- query_int_equal, query_int_not_equal, query_int_less, query_int_less_equal, query_int_greater, query_int_greater_equal

added stubs
- query_float_equal, query_float_not_equal


CoreProviderShared.cs
- AddQueryEqual Added int, float and double cases
- AddQueryNotEqual filled out with string, bool, int, float & double cases


QueryTestsBase.cs
- Setup 
  - GetTempFileName
  - commented out float and double fields after realising not yet imp

Interop.Win32.csproj
- set back target platform from .Net 4.6 to 4.5 for compatibility with others


-=-=-=-=-=-=-=-=-=-=-=-=-=-=-=-=-=-=-=-=-=-=-=-=-=-=-=-=-=-=-=-=-=-=-=-=-
#66 LINQ through to the core - refactoring platforms


Interop.Win32.csproj
- added REALM_32 and REALM_64 

Interop.Win32/InteropConfig.cs
- Is64Bit added cases to use hardcoding depending on REALM_32 and REALM_64
- added DLL_NAME

CoreProvider.shared.cs
- RealmColType added conversion function
- AddColumnToTable refactored to one-liner

UnsafeNativeMethods.shared.cs
- AddColumnToTable stripped back to just declaration using DLL_NAME

-=-=-=-=-=-=-=-=-=-=-=-=-=-=-=-=-=-=-=-=-=-=-=-=-=-=-=-=-=-=-=-=-=-=-=-=-
#70 propagating refactoring pattern from #66

UnsafeNativeMethods.shared.cs
- ALL wrapper functions (except table_get_string) selecting between 32 and 64bit variations 
  cleaned up to single extern
- table_get_string removed 

CoreProvider.shared.cs
- added BoolToIntPtr and IntPtrToBool copied from UnsafeNativeMethods.shared.cs
- added StrBufferOverflow, StrBufToStr and StrAllocateBuffer from UnsafeNativeMethods.shared.cs

Cleaned up functions to use externs rather than wrappers from UnsafeNativeMethods:
- AddEmptyRow
- SetValue<T>
- GetValue<T> 
- GetColumnIndex also changed return type to IntPtr
- AddQueryEqual
- AddQueryNotEqual
- CreateSharedGroup
- HasTable
- AddQueryNotEqual

RealmNet.Tests.csproj
- added references to interop Win32, IOS and Android with platform condition

Interop.XamarinAndroid/InteropConfig.cs
- Is64Bit added cases to use hardcoding depending on REALM_32 and REALM_64
- added DLL_NAME

Interop.XamarinIOS/InteropConfig.cs
- Is64Bit added cases to use hardcoding depending on REALM_32 and REALM_64
- added DLL_NAME


Interop.XamarinMac/InteropConfig.cs
- added DLL_NAME

-=-=-=-=-=-=-=-=-=-=-=-=-=-=-=-=-=-=-=-=-=-=-=-=-=-=-=-=-=-=-=-=-=-=-=-=-
#72 LINQ Combinatorial Expressions plus int support

MockQuerySingleTableComboTests.cs added

QuerySingleTableComboTests.cs added

ICoreProvider.cs
- AddQueryGroupBegin/End added
- AddQueryAnd/Or added


MockCoreProvider.cs
- AddQueryGroupBegin/End added
- AddQueryAnd/Or added


CoreProvider.shared.cs
- AddQueryGroupBegin/End added
- AddQueryAnd added (does nothing)
- AddQueryOr added
- AddQueryNotEqual and AddQueryEqual -  comment out unimplemented float/double
- AddQueryLessThan, AddQueryLessThanorEqual, AddQueryGreaterThan and AddQueryGreaterThanOrEqual added


RealmQueryVisitor
- VisitBinary
  - use correct types - AndAlso and OrElse instead of And and Or
  - restructure to use groups and and/or
- VisitCombination added to help VisitCombination

wrappers.cpp
- table_set_int64, table_get_int64 added  
  
UnsafeNativeMethods.shared.cs
- added query_begin_group/ query_end_group
- added table_set_int64, get_int64
- removed stubs table_set_long, table_set_int, table_get_long


-=-=-=-=-=-=-=-=-=-=-=-=-=-=-=-=-=-=-=-=-=-=-=-=-=-=-=-=-=-=-=-=-=-=-=-=-
#72 LINQ Combinatorial Expressions response to code review

Rename USING_REALM_BACKEND to USING_REALM_CORE
- QuerySingleTableComboTests.cs
- QuerySingleTableTests.cs
- QueryTestsBase.cs
- RealmNet.Tests.csproj

wrappers.cpp
- fix tabs to 4 spaces
- query_group_begin, query_group_end and query_or added

UnsafeNativeMethods.shared.cs
- call new wrapper query_group_begin, query_group_end and query_or instead of mistakenly 
  binding to names of core methods on Query
  
QuerySingleTableTests.cs  
QuerySingleTableComboTests.cs  
- remove redundant Assert.That(res != null);

CoreProviderShared.cs
- throw new Exception("Unsupported type " + valueType.Name) for string & bool in
	AddQueryLessThan
	AddQueryLessThanOrEqual 
	AddQueryGreaterThan
    AddQueryGreaterThanOrEqual
    

-=-=-=-=-=-=-=-=-=-=-=-=-=-=-=-=-=-=-=-=-=-=-=-=-=-=-=-=-=-=-=-=-=-=-=-=-
#63 Standalone Objects and better Add syntax

StandaloneCoreProvider.cs
- created as stripped copy of MockCoreProvider

QueryProvider.cs
- use T instead of S in generics, to prevent compiler warning

Realm.cs
- Add added to adopt objects and create one-off write transactions
- ActiveWriteTransaction added
- CreateObject factored mostly out to AdoptNewObject two versions
- CreateTableFor made static


Transaction.cs
- changed _realm to internal so Realm can access

RealmObject.cs
- added inRealm and isStandalone boolean tests    
- constructor check if is active write trans and make standalone otherwise
- SetValue remove code checking if coreProvider null

QueryTestsBase.cs
- TestEntity now descend from RealmObject even when USING_REALM_CORE not defined


UnsafeNativeMethods.shared.cs
CoreProvider.shared.cs
- fix wrapper calls and rename for consistency
  query_begin_group => query_group_begin
  query_end_group => query_group_end

ViewController.cs
- IntegrationTest - change one addition to show the new Add syntax working


-=-=-=-=-=-=-=-=-=-=-=-=-=-=-=-=-=-=-=-=-=-=-=-=-=-=-=-=-=-=-=-=-=-=-=-=-
#63 Standalone Objects - Minor fixes to transactions

Transaction.cs
- Dispose 
  - now do a Commit instead of Rollback
  - call ForgetActiveTransactionThisTread


Realm.cs
- ActiveWriteTransaction renamed ActiveTransaction
- RealmWritingThisThread renamed RealmWithActiveTransactionThisTread
- ForgetActiveTransactionThisTread added

-=-=-=-=-=-=-=-=-=-=-=-=-=-=-=-=-=-=-=-=-=-=-=-=-=-=-=-=-=-=-=-=-=-=-=-=-
#63 new Add Syntax - demo file

HomePageTests.cs added

IntegrationTests.csproj
- added HomePageTests

Realm.cs
- constructor, cope with null ActiveProvider and path 

RealmObject.cs
- RealmObject InRealm and IsStandalone made properties

-=-=-=-=-=-=-=-=-=-=-=-=-=-=-=-=-=-=-=-=-=-=-=-=-=-=-=-=-=-=-=-=-=-=-=-=-
#91 Link and LinkedList samples

ListTests.cs
- added

ICoreProvider.cs
 - added List<T> GetListValue<T>(IGroupHandle groupHandle, string tableName, string propertyName, long rowIndex);

MockCoreProvider.cs
- MockQuery make queryTable internal 
- added GetListValue, SetListValue

StandaloneCoreProvider.cs
- added GetListValue, SetListValue

RealmObject.cs
- added GetListValue, SetListValue forwarding to the provider

ModuleWeaver.cs
- Execute
  - added commented-out, with explanation, break to be able to debug weaving
  - factord out MethodNamed
  - factored out AddGetter and AddSetter
  - added detection of lists to call AddListGetter and AddListSetter
  
-=-=-=-=-=-=-=-=-=-=-=-=-=-=-=-=-=-=-=-=-=-=-=-=-=-=-=-=-=-=-=-=-=-=-=-=-
#91 Link and LinkedList - cleanup

RealmRelatedList temp class 
- renamed RealmList.cs discarding the old RealmList


MockCoreProvider.cs
StandaloneCoreProvider.cs
- fix minor repeated lookup in GetValue, SetValue, GetListValue, SetListValue

RealmObject.cs
- GetListValue, SetListValue now take and return RealmList<T>

ListTests.cs
- explicitly assign RealmList<Dog> rather than using simple braced init


-=-=-=-=-=-=-=-=-=-=-=-=-=-=-=-=-=-=-=-=-=-=-=-=-=-=-=-=-=-=-=-=-=-=-=-=-
#82 splitting unsafe native methods

UnsafeNativeMethods.shared.cs refactored into
- NativeQuery.shared.cs
- NativeTable.shared.cs
- NativeGroup.shared.cs
- Plus a bunch of unimplemented and commented-out decls copied to
  - Unimplemented_NativeMethods_Arguable.txt
  - Unimplemented_NativeMethods_MixedFields.txt
  - Unimplemented_NativeMethods_TableView.txt
- BoolToIntPtr and IntPtrToBool copied back to CoreProvider.shared.cs as that's the only place left they are used

IN projects
  interop.Win32.csproj
  Interop.XamarinAndroid.csproj
  Interop.XamarinIOS.csproj
  Interop.XamarinMac.csproj
- Replace link to UnsafeNativeMethods.shared.cs with three links to  
  - NativeQuery.shared.cs
  - NativeTable.shared.cs
  - NativeGroup.shared.cs
  - NativeSharedGroup.shared.cs
- drop TableViewHandle.shared.cs for now

General change, UnsafeNativeMethods class changed to NativeQuery/Group/Table as required

RowHandle.cs
- IsAttached lambda removed the call to UnsafeNativeMethods.IntPtrToBool and just compare ==1
  allowed moving that function out of UnsafeNativeMethods and don't think simple, time-critical
  stuff should be calling across assemblies for trivia.
  
QueryHandle.shared.cs

Group.cs
- comment out calls to Group methods that previously just threw NotImplemented exceptions
  
Renames after refactoring, to simplify:
NativeGroup.group_ =?> NativeGroup.
NativeQuery.query_ => NativeQuery.
NativeTable.table_ => NativeTable.
NativeGroup.shared_group_ => NativeSharedGroup.


-=-=-=-=-=-=-=-=-=-=-=-=-=-=-=-=-=-=-=-=-=-=-=-=-=-=-=-=-=-=-=-=-=-=-=-=-
Fix Integration Tests copying Wrappers DLL

Wrappers.vcxproj
- Linker / Input / Additional Dependencies
  changed libs to point to core Realm32d.lib and Realm64d.lib

IntegrationTests.Win32.csproj
- added afterbuild target to copy DLL and PDB to output area (doesn't show in VS - edit csproj)


-=-=-=-=-=-=-=-=-=-=-=-=-=-=-=-=-=-=-=-=-=-=-=-=-=-=-=-=-=-=-=-=-=-=-=-=-
#118 Adding IntegrationTests.IOS

Interop.XamarionIOS/AssemblyInfo.cs
- added [assembly: InternalsVisibleTo("IntegrationTestsIOS")]

IntegrationTests.IOS
- created as "Unified API" iOS Unit tests project (which is a full-blown app!)

Copy and rename Win32 => IOS
- Win32IntegrationTests.csproj
- Win32IntegrationTests.cs 
- Win32PerformanceTests.cs

CoreProvider.shared.cs
- added using UIKit and Foundation in order to be able to build on IOS

AbstractPerformanceTests.cs
- changed _databasePath to protected so can set in the subclass Setup

-=-=-=-=-=-=-=-=-=-=-=-=-=-=-=-=-=-=-=-=-=-=-=-=-=-=-=-=-=-=-=-=-=-=-=-=-
Merging IntegrationTests.IOS with the new shared project arch

IntegrationTests.Win32
- added reference to RealmNet.Win32

IntegrationTests.IOS
- renamed IntegrationTests.XamarinIOS
- removed reference to IntegrationTests project
- removed reference to RealmNet Project
- removed reference to InteropShared Project
- added reference to RealmNet.XamarinIOS project
- added direct links to files
  AbstractIntegrationTests.cs
  AbstractPerformanceTests.cs
  Person.cs
  TestHelpers.cs

Realm.sln
- added IntegrationTests.XamarinIOS  


-=-=-=-=-=-=-=-=-=-=-=-=-=-=-=-=-=-=-=-=-=-=-=-=-=-=-=-=-=-=-=-=-=-=-=-=-
Fix renaming of IntegrationTests.IOS to IntegrationTests.XamarinIOS

IntegrationTests.XamarinIOS.csproj
- change assembly name from IntegrationTestsIOS to IntegrationTestsXamarinIOS

RealmNet.XamarinIOS/Properties/AssemblyInfo.cs
- change InternalsVisibleTo target to IntegrationTestsXamarinIOS

-=-=-=-=-=-=-=-=-=-=-=-=-=-=-=-=-=-=-=-=-=-=-=-=-=-=-=-=-=-=-=-=-=-=-=-=-
#139 Fix project configs

Realm.sln - replaced by RealmNet.sln
- changed Configuration Manager
Debug + Release
AnyCPU
  - RealmNetWeaver

x86 and x64
- IntegrationTests.Win32  
- RealmNetWeaver
- RealmNet.Win32
- wrappers

iPhone and iPhoneSimulator
- IntegrationTests.XamarinIOS
- Playground.XamarinIOS
- RealmNet.XamarinIOS
- RealmNetWeaver

ARM
- Playground.XamarinAndroid
- RealmNet.XamarinAndroid
- RealmNetWeaver

RealmNet.XamarinIOS.csproj
- manually edited file to replace AnyCPU platforms with iPhone and iPhoneSimulator
  copying settings from IntegrationTests.XamarionIOS.csproj  
  - changed OutputPath from bin\Debug or bin\Release to bin\$(Platform)\$(Configuration)
- iPhoneSimulator configs
  - added <MtouchArch>i386
  - added <MtouchLink>None
  - added MtouchDebug for debug
  
Cleaning up old solutions - delete all but Realm.sln and RealmWin.sln
- RealmFoundation.sln
- RealmFoundation.sln
- RealmPureNetLINQ.sln
- RealmXamarinAndroid.sln
- RealmXamarinIOS.sln
- RealmXamarinMac.sln

RealmNet.win32.csproj
- added reference to wrappers.vcxproj
- changed default platform from AnyCPU to x86
- removed AnyCPU platforms

IntegrationTests.Win32.csproj
- changed default platform from AnyCPU to x86
- removed AnyCPU platforms

wrappers.vcxproj
- Debug|Win32 and Debug|x64 platform toolset changed from v140_xp to v140

RealmNet.XamarinAndroid.csproj
Playground.XamarinAndroid.csproj
- replace AnyCPU with ARM

RealmNet.XamarinIOS.csproj
- changed default AnyCPU platform to iPhoneSimulator

RealmNet.XamarinMac.csproj
- replace AnyCPU with x64Mac


Playground.XamarinAndroid/MainActivity.cs 
IntegrationTests.XamarinIOS/IOSIntegrationTests.cs
IntegrationTests.XamarinIOS/IOSPerformanceTests.cs
  - removed using RealmNet.Interop 

IntegrationTests.XamarinIOS/IOSPerformanceTests.cs
  
IntegrationTests.Shared/AbstractIntegrationTests.cs  
IntegrationTests.Shared/AbstractPerformanceTests.cs  
- change protection on _databasePath so could update in subclass (NUnitLite issue)  

-=-=-=-=-=-=-=-=-=-=-=-=-=-=-=-=-=-=-=-=-=-=-=-=-=-=-=-=-=-=-=-=-=-=-=-=-
#148 Add Android Integration Tests and Refactor Testing

IntegrationTests.XamarinAndroid.csproj
- created as "Android Unit test" project
- changed Target Framework from 5.1 down to 4.4
- added reference to RealmNet.XamarinAndroid
- added reference to IntegrationTests.Shared

Interop.XamarionAndroid/AssemblyInfo.cs
- added [assembly: InternalsVisibleTo("IntegrationTests.XamarinAndroid")]

In IntegrationTests.shared project
- AbstractIntegrationTests.cs 
  - renamed IntegrationTests.cs 
  - made non-abstract
  - BaseSetup renaned Setup
  - removed empty virtual Setup
  - removed GetTempDatabasePath
  - set CoreProvider
  
- AbstractPerformanceTests 
  - renamed PerformanceTests.cs
  - made non-abstract
  - BaseSetup renaned Setup
  - removed empty virtual Setup
  - removed GetTempDatabasePath
  - set CoreProvider
  - moved  RawPerformanceTest over from Win32PerformanceTest
 
- Win32PerformanceTest - gutted so just there to run tests
- Win32IntegrationTest - gutted


-=-=-=-=-=-=-=-=-=-=-=-=-=-=-=-=-=-=-=-=-=-=-=-=-=-=-=-=-=-=-=-=-=-=-=-=-
#104 splitting wrappers.cpp

NativeTable.cs
- split some methods off to new NativeRow.cs

RowHandle.cs
- use new NativeRow instead

WindowsDLLWrapperDecls.h
- added as requested in PR to have central


exception_catcher.h/cpp
- added

-=-=-=-=-=-=-=-=-=-=-=-=-=-=-=-=-=-=-=-=-=-=-=-=-=-=-=-=-=-=-=-=-=-=-=-=-
#155 EXCEPTION HANDLING IN WRAPPERS - CSHARP SIDE AND COMMS WITHOUT THROWING

wrappers.cpp
- added ManagedExceptionThrowerT, ManagedExceptionThrower and set_exception_thrower

RealmNet.Shared.csproj
- added copies of Java exceptions
	RealmEncryptionNotSupportedException
	RealmException
	RealmIOException
	RealmMigrationNeededException
- added more exceptions to support the codes in RealmExceptionCodes.cs
	RealmRowInvalidException
	RealmRuntimeErrorException
	RealmFatalErrorException
	RealmOutOfMemoryException
	RealmUnsupportedOperationException
	RealmTableInvalidException
	RealmIndexOutOfBoundsException	
	RealmFileAccessErrorException
	RealmFileNotFoundException
	RealmIOFailedException
	RealmIllegalArgumentException
	RealmNoSuchMethodException
	RealmNoSuchFieldException
	RealmClassNotFoundException

RealmExceptionCodes.cs 
- added enum to RealmNet.shared

CoreProvider.cs
- added CoreProvider ctor to set common inc calling SetupExceptionThrower
- added static field sDoneCommonSetup


Added "unsafe" compilation option to enable the callback
- RealmNet.XamarionIOS
- RealmNet.XamarionAndroid


-=-=-=-=-=-=-=-=-=-=-=-=-=-=-=-=-=-=-=-=-=-=-=-=-=-=-=-=-=-=-=-=-=-=-=-=-
#155 Intercepting exceptions in wrappers - Reconcile exceptions with spreadsheet

ExceptionsToManaged.cpp/.h 
- added
- ThrowManaged overloaded function added

Wrappers.cpp
- moved exception throwing code to ExceptionsToManaged.cpp
- all catch statements replaced by CATCH_STD macro

Removed exception classes added to support codes as we are NOT forwarding them
	RealmClassNotFoundException
	RealmEncryptionNotSupportedException
	RealmFatalErrorException
	RealmIllegalArgumentException
	RealmIndexOutOfBoundsException	
	RealmIOException
	RealmIOFailedException
	RealmMigrationNeededException
	RealmNoSuchFieldException
	RealmNoSuchMethodException
	RealmRowInvalidException
	RealmTableInvalidException
	RealmUnsupportedOperationException


Added new subclasses of RealmFileAccessException
	RealmFileExistsException
	RealmPermissionDeniedException
	RealmDecryptionFailedException
	RealmInvalidDatabaseException


RealmExceptionCodes.cs
ExceptionsToManaged.h
- rewrote codes to match new exceptions hierarchy from spreadsheet


ExceptionsToManaged.cpp
- change "if" checks to asserts as per PR review
- realm::ThrowManaged don't take exception parameter any more

NativeCommon.cs
- ExceptionThrower updated to new codes and exception types


-=-=-=-=-=-=-=-=-=-=-=-=-=-=-=-=-=-=-=-=-=-=-=-=-=-=-=-=-=-=-=-=-=-=-=-=-
#155 Intercepting exceptions in wrappers - responses to PR
WindowsDLLWrapperDecls.h
- renamed realm_export_decls.h
- REALM_CORE_WRAPPER_API renamed REALM_EXPORT

-=-=-=-=-=-=-=-=-=-=-=-=-=-=-=-=-=-=-=-=-=-=-=-=-=-=-=-=-=-=-=-=-=-=-=-=-
Fixed integration tests to actually test if stored and fix IOS test

IntegrationTests.cs
- SetAndGetPropertyTest get object back from the store


IntegrationTests.XamarinIOS.csproj
- added packages.config
- added FodyWeavers.xml


-=-=-=-=-=-=-=-=-=-=-=-=-=-=-=-=-=-=-=-=-=-=-=-=-=-=-=-=-=-=-=-=-=-=-=-=-
#67 Adding float and double support

IntegrationTests.shared/Person.cs
- added Score, Latitude and Longitude

IntegrationTests.cs
- SimpleTest - added setters for Score, Latitude and Longitude
- SetAndGetPropertyTest added Score and Latitude tests


RealmObject.cs
- SetValue<T>, GetValue<T> - added cases for single and double

NativeTable.cs
- replaced dummy set/get_float/double with DLL Import calls

table_cs.cpp
- added table_set_float/double table_get_float/double


-=-=-=-=-=-=-=-=-=-=-=-=-=-=-=-=-=-=-=-=-=-=-=-=-=-=-=-=-=-=-=-=-=-=-=-=-
#68 Adding float and double search support

IntegrationTests.cs
- SimpleTest refactored data creation out to MakeThreePeople
- SearchComparingFloat added
- SearchComparingDouble added

query_cs.cpp - added wrapper functions
	query_float_equal
	query_float_not_equal
	query_float_less
	query_float_less_equal
	query_float_greater
	query_float_greater_equal
	query_double_equal
	query_double_not_equal
	query_double_less
	query_double_less_equal
	query_double_greater
	query_double_greater_equal


NativeQuery.cs 
- removed unused int_between
- added DLLImports for 
	"query_float_equal"
	"query_float_not_equal"
	"query_float_less"
	"query_float_less_equal"
	"query_float_greater"
	"query_float_greater_equal"
	"query_double_equal"
	"query_double_not_equal"
	"query_double_less"
	"query_double_less_equal"
	"query_double_greater"
	"query_double_greater_equal"

RealmQueryVisitor.cs - add float and double cases to
	AddQueryEqual
	AddQueryNotEqual
	AddQueryLessThan
	AddQueryLessThanOrEqual
	AddQueryGreaterThan
	AddQueryGreaterThanOrEqual


-=-=-=-=-=-=-=-=-=-=-=-=-=-=-=-=-=-=-=-=-=-=-=-=-=-=-=-=-=-=-=-=-=-=-=-=-
Making wrappers build for IOS with debug to aid debugging from XCode

Makefile
- add multiple targets including iosdbg

RealmNet.XamarinIOS.csproj
- change the path to libwrappers to include the $(Configuration)

-=-=-=-=-=-=-=-=-=-=-=-=-=-=-=-=-=-=-=-=-=-=-=-=-=-=-=-=-=-=-=-=-=-=-=-=-
#198 Fix Exception Throwing

error_handling.cpp
- realm::convert_exception cleaned up to directly use e.what() instead of lambda
  which was originally composing message with file and line but had been
  cut back to just call what() but was on base class so not hitting override.

IntegrationTests.cs
- added  GetInstanceShouldThrowWithBadPath

  		


-=-=-=-=-=-=-=-=-=-=-=-=-=-=-=-=-=-=-=-=-=-=-=-=-=-=-=-=-=-=-=-=-=-=-=-=-
#110 implementing relationships

MarshalHelpers.cs
- RealmColType added cases for RealmObject and RealmList	

RelationshipTests.cs
- added (based on old ListTests.cs in RealmNet)

Realm.cs
- Realm.GenerateObjectSchema 
  - exclude lists from being nullable
  - set the objectType for links
- CreateRowHandle made internal so can use when creating linked objects

ModuleWeaver.cs
- added genericGet/SetListValueReference
- added genericGet/SetObjectValueReference
- Execute
  - use new method references for RealmList and RealmObject properties
  - (side fix) change check to "IgnoredAttribute" from "IgnoreAttribute"
  - check for strings before related types (optimisation)
  - add test weaving in RealmObjects
- IsRealmObject added 

RealmObject.cs  
- Set/GetObjectValue added
- set/GetListValue added (stubbed)

   
table_cs.cpp
Added methods:
- table_set_link
- table_get_link  
- table_clear_link

NativeTable.cs
added decls for 
- set_link
- clear_link
- get_link

-=-=-=-=-=-=-=-=-=-=-=-=-=-=-=-=-=-=-=-=-=-=-=-=-=-=-=-=-=-=-=-=-=-=-=-=-
#110 implementing relationships - finishing lists 
(toMany relationships basics and Add)

RealmList.cs
- made ctor internal instead of public
- uncomment field _parent
- added field _listHandle
- ctor renamed CompleteInit for 2-stage init
- Count method stub implemented
- Add method stub implemented

table_cs.cpp
Added methods:
- table_get_linklist (now returning a SharedLinkViewRef)

linklist_cs.cpp
- added with methods
  linklist_add
  linklist_size
  linklist_destroy

wrappers.xcodeproj
- added linklist_cs.cpp

LinkListHandle
- added with method Unbind

NativeTable.cs
added decls for
- get_linklist

NativeLinkList.cs
- added with mappings to
  linklist_add
  linklist_size
  linklist_destroy

RealmNet.shared.csproj
- added NativeLinkList.cs

RealmObject.cs
- SetListValue now just throws
- GetListValue


TableHandle.cs
- added RootedLinkListHandle
- added TableLinkList

RowHandle.cs
- made RowHandle internal because users should not be using

wrappers/shared_linklist.hpp
- added to declare the SharedLinkViewRef

RelationsihpTests.cs
- TimAcquiresASecondDog added to test Add


-=-=-=-=-=-=-=-=-=-=-=-=-=-=-=-=-=-=-=-=-=-=-=-=-=-=-=-=-=-=-=-=-=-=-=-=-
#110 implementing relationships - finishing lists (toMany relationships)

RelationsihpTests.cs
Added tests
  TimLosesHisDogsByOrder
  TimAddsADogLater 
  TimAddsADogByInsert
  TimLosesHisDogsInOneClear
  TimHasTwoIterableDogs

RealmList.cs
- const ITEM_NOT_FOUND added
- IsFixedSize added
- implemented previously stubbed methods
  Contains
  Clear
  IndexOf
  RemoveAt
  Remove
  GetEnumerator
- RealmListEnumerator<T> filled out all methods  

NativeLinkList.cs
added declarations for
  linklist_erase 
  linklist_get 
  linklist_find
  linklist_insert
  linklist_clear

wrappers/linklist_cs.cpp
added
  linklist_erase 
  linklist_get 
  linklist_find
  linklist_insert
  linklist_clear

RealmObject.cs
- refactroed out MakeObject from GetObjectValue


shared_realm.hpp
- added IndexOutOfRangeException

wrappers/error_handling.cpp
- added case for IndexOutOfRangeException

-=-=-=-=-=-=-=-=-=-=-=-=-=-=-=-=-=-=-=-=-=-=-=-=-=-=-=-=-=-=-=-=-=-=-=-=-
Migrating to Core 0.95.0

Merged current ObjectStore subtree

Makefile
- bumped Core version number to 0.95.0
- corrected names of debug libwrappers.a 

wrappers/object-store/transact_log_handler.*pp
- removed our old copies so we use those in object-store/impl

wrappers/realm-csharp.cpp
- replaced include of realm_delegate.hpp with object-store/binding_context.hpp
- CSharpRealmDelegate parent changed from RealmDelegate to BindingContext

wrappers.xcodeproj
- replaced librealm-ios with librealm-ios-no-bitcode
- set Enable Bitcode to No (was Yes)

Realm	.sln
- replaced old RealmNetWeaver.csproj with RealmNetWeaver.Fody.csproj

Added definition of REALM_HAVE_CONFIG in
- Wrappers/Application.mk
- Wrappers/Android.mk
- Wrappers.xcodeproj

IntegrationTests.XamarinAndroid.csproj
- add wrappers folder so it has linked wrappers+core
- added Fody package
- added RealmNetWeaver into generated FodyWeavers.xml

-=-=-=-=-=-=-=-=-=-=-=-=-=-=-=-=-=-=-=-=-=-=-=-=-=-=-=-=-=-=-=-=-=-=-=-=-
Ensuring Relationships work on Win32

RealmNet.Win32.csproj
- changed to target .Net 4.5 (see issue #222)

Win32RelationshipTests.cs
- added so could do relationship testing under current release

RelationshipTests.cs
- corrected namespace to IntegrationTests.Shared


-=-=-=-=-=-=-=-=-=-=-=-=-=-=-=-=-=-=-=-=-=-=-=-=-=-=-=-=-=-=-=-=-=-=-=-=-
Adding unit tests to finalise the IList addition

RelationshipTests.cs
- TestListRelationship 
  - renamed TestAttachingStandaloneTwoLevelRelationship
  - fixed asserts to be compatible with NUnitLite, for IOS testing
- TestAttachingStandaloneThreeLevelRelationship added
- TestCircularRelationshipsFromStandaloneTwoStage added

ModuleWeaver.cs
- reordered the test for RealmList so shortcircuit kicks out other RealmNet classes quicker
- rewrote test for IList so is faster and more precise


-=-=-=-=-=-=-=-=-=-=-=-=-=-=-=-=-=-=-=-=-=-=-=-=-=-=-=-=-=-=-=-=-=-=-=-=-
#232 Make things internal

change public to internal
	ExpressionVisitor
	Handled
	InteropConfig (3 platform-specific copies)
	QueryHandle
	QueryProvider
	RealmHandle
	RealmQuery
	RealmQueryProvider
	RealmQueryVisitor
	TableHandle
	WovenAttribute
	WovenPropertyAttribute


-=-=-=-=-=-=-=-=-=-=-=-=-=-=-=-=-=-=-=-=-=-=-=-=-=-=-=-=-=-=-=-=-=-=-=-=-
Better error for DateTime

ModuleWeaver.cs
- Execute - added test for System.DateTime with separate error message

Added reference to the RealmNetWeaver.Fody.csproj to trigger it rebulding:
- RealmNet.Win32.cspsproj
- RealmNet.XamarinAndroid.csproj
- RealmNet.XamarinIOS.csproj
- RealmNet.XamarinMAC.csproj


-=-=-=-=-=-=-=-=-=-=-=-=-=-=-=-=-=-=-=-=-=-=-=-=-=-=-=-=-=-=-=-=-=-=-=-=-
Fixing projects to be non IOS Binding

RealmNet.XamarinIOS.csproj
- changed  <ProjectTypeGuids> from
   {8FFB629D-F513-41CE-95D2-7ECE97B6EEEC};{FAE04EC0-301F-11D3-BF4B-00C04F79EFBC}
  to
    {FEACFBD2-3405-455C-9665-78FE426C6842};{FAE04EC0-301F-11D3-BF4B-00C04F79EFBC}
- removed   <Import Project="$(MSBuildExtensionsPath)\Xamarin\iOS\Xamarin.iOS.ObjCBinding.CSharp.targets" />


Properties/AssemblyInfo.cs
- removed using Foundation


-=-=-=-=-=-=-=-=-=-=-=-=-=-=-=-=-=-=-=-=-=-=-=-=-=-=-=-=-=-=-=-=-=-=-=-=-
Big rename

RealmNet.sln renamed Realm.sln

General refactor rename of namespace RealmNet to Realms

All projects with RealmNet in them renamed Realmblah including Fody

README.md
- changed repo name back from realm-.net to realm-dotnet



-=-=-=-=-=-=-=-=-=-=-=-=-=-=-=-=-=-=-=-=-=-=-=-=-=-=-=-=-=-=-=-=-=-=-=-=-
#238 Removing objects should throw RealmOutsideTransactionExcepton

IntegrationTests.cs
- RemoveTest renamed RemoveSucceedsTest
- RemoveOutsideTransactionShouldFail added

Realm.cs
- Remove change to throw RealmOutsideTransactionException

-=-=-=-=-=-=-=-=-=-=-=-=-=-=-=-=-=-=-=-=-=-=-=-=-=-=-=-=-=-=-=-=-=-=-=-=-
#236 Put icons on demo apps

Playground.XamarinIOS
- Launchscreen.xib replaced "Kristian" with "Realm" in copyright
- AppIcons.appiconset - added two icons for 2x and 3x iPhone size


IntegrationTests.XamarinIOS
- AppIcons.appiconset - added two icons for 2x and 3x iPhone size
- info.plist changed to use Asset Catalog for icon

IntegrationTests.XamarinAndroid
- replaced all the icon.png files with matching new icons of same name

Playground.XamarinAndroid
- added set of icons copied from IntegrationTests.XamarinAndroid
- replaced single icon.png in project with all new icons in different sizes
- manually set the added icons as Android Asset (IDE bug fails to set on adding)

-=-=-=-=-=-=-=-=-=-=-=-=-=-=-=-=-=-=-=-=-=-=-=-=-=-=-=-=-=-=-=-=-=-=-=-=-
#223 Better Default Database Path

Realm.cs
- DefaultDatabaseName added
- GetInstance
  - use DefaultDatabaseName
  - use InteropConfig.GetDefaultDatabasePath for path to combine with filename


*/InteropConfig.cs
- changed InteropConfig from internal to public
- GetDefaultDatabasePath 
  - only return document path on all platforms, no filename inclusion
  
-=-=-=-=-=-=-=-=-=-=-=-=-=-=-=-=-=-=-=-=-=-=-=-=-=-=-=-=-=-=-=-=-=-=-=-=-
#100 Cope with Simple Filename

IntegrationTests.cs
- GetInstanceTest - use default filename
- GetInstanceWithJustFilenameTest added  

Realm.cs
- GetInstance
  - check if full path and combine partial with InteropConfig.GetDefaultDatabasePath 


-=-=-=-=-=-=-=-=-=-=-=-=-=-=-=-=-=-=-=-=-=-=-=-=-=-=-=-=-=-=-=-=-=-=-=-=-
#258 Closing Files

IntegrationTests
- InstanceIsCLosedByDispose added

Realm.cs
- IsClosed added to report handle status
- Close added
- Dispose filled out to invoke Close

-=-=-=-=-=-=-=-=-=-=-=-=-=-=-=-=-=-=-=-=-=-=-=-=-=-=-=-=-=-=-=-=-=-=-=-=-
#286 Fix Makefile
Makefile
- revert changes that built using the core-debug target as that doesn't work
  this means the iosdbg works but is not using a debug version of core
  
RelationshipTests.cs
- delete a couple of commented out lines in sample that no longer apply

-=-=-=-=-=-=-=-=-=-=-=-=-=-=-=-=-=-=-=-=-=-=-=-=-=-=-=-=-=-=-=-=-=-=-=-=-
#282 Minor cleanups whilst improving API docs
GroupOpenMode.cs
- removed unused enum

Realm.Shared.csproj
- removed GroupOpenMode.cs

InteropConfig.cs (all)
- made class internal (again)
- removed GetDefaultDatabasePath as it returns same thing in all.

Realm.cs
- GetInstance just use the standard Xamarin call to get SpecialFolder instead of GetDefaultDatabasePath

TransactionState.cs
- removed

RealmList.GetEnumerator
- remove cast

Realm.IsClosed
- changed to property

-=-=-=-=-=-=-=-=-=-=-=-=-=-=-=-=-=-=-=-=-=-=-=-=-=-=-=-=-=-=-=-=-=-=-=-=-
#291 Minor doc edits and rename Attach to Manage

Realm.Attach
- renamed Realm.Manage

IntegrationTests.cs
RelationshipTests.cs
StandaloneObjectTests.cs
- renamed all tests with Attach to Manage

RealmList.cs
- AttachObjectIfNeeded renamed ManageObjectIfNeeded

RealmObjectAlreadyOwnedByRealmException renamed RealmObjectAlreadyManagedByRealmException

RealmObjectOwnedByAnotherRealmException renamed RealmObjectManagedByAnotherRealmException


-=-=-=-=-=-=-=-=-=-=-=-=-=-=-=-=-=-=-=-=-=-=-=-=-=-=-=-=-=-=-=-=-=-=-=-=-
#328 Update to Core 0.95.6
Merged in ObjectStore commit as at 324818f

Makefile
- bump CORE_APPLE_VER and CORE_ANDROID_VER from 0.95.1 to 0.95.6

wrappers/src/wrapper_exceptions.hpp
- added to move exceptions to which are part of wrappers, not ObjectStore

wrappers/src/object-store/shared_realm.hpp
- moved IndexOutOfRangeException to wrapper_exceptions.hpp

wrappers/src/linklist_cs.cpp
- replace #include object-store/shared_realm.hp with wrapper_exceptions.hpp

wrappers/src/object-store/shared_realm.cpp
- get_shared_realm fix use of member m_config replaced with realm->m_config

wrappers/src/object-store/impl/transact_log_handler.cpp
- added set_int_unique and set_string_unique just as copies of set_int and set_string

IndexOutOfRangeException
- makeMessage renamed make_message to conform to coding standards

-=-=-=-=-=-=-=-=-=-=-=-=-=-=-=-=-=-=-=-=-=-=-=-=-=-=-=-=-=-=-=-=-=-=-=-=-
#313 Adding Configurations

RealmConfiguration.cs
- added class

IntegrationTests.cs
- added RealmConfigurationTests

Realm.cs
- _config field added to Realm
- moved _DefaultDatabaseName to RealmConfiguration.DEFAULT_REALM_NAME
- GetInstance 
  - get RealmConfiguration.DefaultConfiguration if not specified
  - get path for database from config
- Realm ctor take an RealmConfiguration param

-=-=-=-=-=-=-=-=-=-=-=-=-=-=-=-=-=-=-=-=-=-=-=-=-=-=-=-=-=-=-=-=-=-=-=-=-
#314 Delete Files for Configurations

Realm.cs
- added static DeleteFiles

IntegrationTests.cs
- renamed RealmIntegrationTests to RealmInstanceTests to accurately reflect role
- RealmInstanceTests
  - DeleteRealmFailsIfOpenSameThread added but commented out
  - DeleteRealmWorksIfClosed added
- RealmConfigurationTests.PathIsCanonicalised added

RealmConfiguration.cs
- ConfigWithPath now uses GetFullPath to get a canonical version
  
  
-=-=-=-=-=-=-=-=-=-=-=-=-=-=-=-=-=-=-=-=-=-=-=-=-=-=-=-=-=-=-=-=-=-=-=-=-
#313 Adding Configurations - refactor from code review

RealmConfiguration.cs
- DEFAULT_REALM_NAME renamed DefaultRealmName


-=-=-=-=-=-=-=-=-=-=-=-=-=-=-=-=-=-=-=-=-=-=-=-=-=-=-=-=-=-=-=-=-=-=-=-=-
#320 adding Realm Equality

IntegrationTests.cs
- RealmInstanceTests
  - added GetCachedInstancesSameThread 
  - added GetUniqueInstancesDifferentThreads
  - DeleteRealmWorksIfClosed added test to see if file exists
  - added InstancesHaveDifferentHashes
- RealmConfigurationTests
  - added ConfigurationsAreSame and ConfigurationsAredDifferent
  - added ConfigurationsHaveDifferentHashes
  
Realm.cs
- added Equals(object), Equals(Realm), GetHashCode and IsSameInstance 
    
RealmConfiguration.cs
- added Equals(object), Equals(Realm) and GetHashCode
  
NativeSharedRealm.cs
- added is_same_instance

shared_realm_cs.cpp
- shared_realm_is_same_instance added

-=-=-=-=-=-=-=-=-=-=-=-=-=-=-=-=-=-=-=-=-=-=-=-=-=-=-=-=-=-=-=-=-=-=-=-=-
Refactoring Tests

IntegrationTests.cs
- refactored out RealmInstanceTests as InstanceTests.cs
- refactored out RealmConfigurationTests as ConfigurationTests.cs
- renamed RealmObjectIntegrationTests ObjectIntegrationTests
- renamed file ObjectIntegrationTests.cs

Win32IntegrationTests.cs
- renamed Win32ObjectIntegrationTests.cs
- refactored Win32RealmIntegrationTests as Win32RealmIntegrationTests.cs

Win32ConfigurationTests.cs added

-=-=-=-=-=-=-=-=-=-=-=-=-=-=-=-=-=-=-=-=-=-=-=-=-=-=-=-=-=-=-=-=-=-=-=-=-
#297 Adding Count to All

ObjectIntegrationTests.cs
- CanSimplyCountAll added
- CreateObjectTest use Count directly instead of using ToList

NativeTable.cs
- add table_count_all as count_all

wrappers/table_cs.cpp
- add table_count_all

Realm.cs
- All pass true into RealmQuery ctor

RealmQuery.cs
- _AllObjects flag added
- Expression - added protected set to property
- _provider changed readonly to internal so can lazily set in subclass RealmAll
- Count added 
- ctor(Realm) added bool param to set _allRecords

RealmQueryProvider
- _realm changed from private to internal so can pull back out in RealmQuery


-=-=-=-=-=-=-=-=-=-=-=-=-=-=-=-=-=-=-=-=-=-=-=-=-=-=-=-=-=-=-=-=-=-=-=-=-
#300 Better Migration Message

IntegrationTests.cs
- RealmMigrationTests added

RealmConfiguration.cs
- NotVersioned added
- SchemaVersion property added
- PathToRealm added

Realm.cs
- in Realm ctor, update config SchemaVersion
- Realm.GetInstance 
  - pass in SchemaVersion to NativeSharedRealm.Open
  - add wrappers around open 
- _config field made into public readable property Config

NativeSharedRealm.cs
- get_schema_version added
- open added schemaVersion param

shared_realm_cs.cpp
- shared_realm_get_schema_version added
- shared_realm_open added schemaVersion param and assign to the temp Config created

wrappers/error_handling.cpp
- realm::convert_exception 
  - added case for FormatUpgradeRequired
  - added case for SchemaValidationException treating the same
  
realm_error_type.hpp
- RealmFormatUpgradeRequired added
  
RealmExceptionCodes.cs
- RealmFormatUpgradeRequired added

NativeCommon.cs
- ExceptionThrower - added case for RealmFormatUpgradeRequired

RealmFormatUpgradeRequiredException.cs
- added
- renamed RealmMigrationNeededException
  
  
ForMigrationsToCopyAndMigrate.realm
- added file to copy  

TestHelpers.cs
- CopyBundledDatabaseToDocuments helper added

-=-=-=-=-=-=-=-=-=-=-=-=-=-=-=-=-=-=-=-=-=-=-=-=-=-=-=-=-=-=-=-=-=-=-=-=-
#298 Adding Count, Single, First to standard LINQ results

SimpleLINQtests.cs
- added
- AnyFails and AnySucceeds tests added
- CreateList test added

PeopleTestsBase.cs
- added 

Win32SimpleLINQtests.cs added

ObjectIntegrationTests.cs
- SearchComparingDouble, SearchComparingFloat all moved to SimpleLINQtests
- refactored _realm and _databasePath, plus methods Setup, TearDown and
  MakeThreePeople to PeopleTestsBase
- made subclass of PeopleTestsBase

RealmQueryVisitor.cs
- VisitMethodCall
  - refactored to handle Count and Any
- added ctor to directly pass in Realm

RealmQueryProvider.cs
- added MakeVisitor

RealmQuery.cs
- IEnumerable.GetEnumerator() rewrote to just invoke GetEnumerator<T>
- GetEnumerator<T>() return RealmQueryEnumerator

PeopleTestsBase.cs
- TearDown now delete the temp realm

RealmQueryEnumerator.cs
- added


-=-=-=-=-=-=-=-=-=-=-=-=-=-=-=-=-=-=-=-=-=-=-=-=-=-=-=-=-=-=-=-=-=-=-=-=-
#298 LINQ Refactoring - combine QueryProvider classes

RealmQueryProvider.cs
- changed base from QueryProvider to IQueryProvider

RealmQuery.cs
- _provider type changed to RealmQueryProvider
- ctor take RealmQueryProvider param

QueryProvider.cs
- removed
  
-=-=-=-=-=-=-=-=-=-=-=-=-=-=-=-=-=-=-=-=-=-=-=-=-=-=-=-=-=-=-=-=-=-=-=-=-
#298 Adding Count and Any to standard LINQ results

SimpleLINQtests.cs
- CountFoundItems added

RealmQueryVisitor.cs
- VisitMethodCall
  - implemented Count and Any as returning a ConstantExpression

RealmQueryProvider.cs
- invoke a RealmQueryVisitor.Visit and 
  extract a ConstantExpression from Visit's result, to get an unboxed return value
  
NativeQuery.Count
- changed stub to DLLImport call with no limiting params
  
wrappers/query_cs.cpp
- query_count added

-=-=-=-=-=-=-=-=-=-=-=-=-=-=-=-=-=-=-=-=-=-=-=-=-=-=-=-=-=-=-=-=-=-=-=-=-
#351 Add LINQ Single and First

SimpleLINQtests.cs
- SingleFailsToFind, SingleFindsTooMany, SingleWorks added  
- FirstFailsToFind and FirstWorks added

RealmQueryProvider
- MakeVisitor added Type param RealmQueryVisitor

RealmQueryVisitor.cs
- added _retType
- ctor now takes Type param
- FindNextRowHandle 
  - renamed FindNextObject
  - now includes making object, returns null when fails
- VisitMethodCall - handle First and Single
- MakeObject added

RealmQueryEnumerator.cs
- MoveNext simplified, moved object creation to RealmQueryVisitor

NativeQuery.cs
- find renamed 2nd param from lastMatch to beginAtRow so name is same as core


-=-=-=-=-=-=-=-=-=-=-=-=-=-=-=-=-=-=-=-=-=-=-=-=-=-=-=-=-=-=-=-=-=-=-=-=-
#368 Require IList

RealmList.cs
- changed from public to internal

Realm.cs
- reordered evaluations to check IList ahead of RealmList

RealmObject
- GetListValue had to become internal, was protected, to match RealmList access level


-=-=-=-=-=-=-=-=-=-=-=-=-=-=-=-=-=-=-=-=-=-=-=-=-=-=-=-=-=-=-=-=-=-=-=-=-
BACKING OUT IList

RealmList.cs
- changed back to public from internal

Realm.cs
- CreateObject - don't call _TurnListsIntoRealmLists
- GenerateObjectSchema 
  - don't allow IList

RealmObject
- GetListValue set back to protected access
- _TurnListsIntoRealmLists removed mainly because unusable in IOS
- MakeObject not invoke _TurnListsIntoRealmLists
-_CopyDataFromBackingFieldsToRow removed code to copy from IList


ModuleWeaver.cs
- Execute 
  - look for RealmList instead of IList
  - generate error if has setter as well (new behaviour, was only console message)
  - removed all trace of handling IList for now
- genericGetListValueReference member restored


Use RealmList instead of IList in sample code:
- WeaverTests/AssemblyToProcess/Person.cs
- IntegrationTests.Shared/Person.cs
- RelationshipTests.cs


-=-=-=-=-=-=-=-=-=-=-=-=-=-=-=-=-=-=-=-=-=-=-=-=-=-=-=-=-=-=-=-=-=-=-=-=-
INVESTIGATING/FIXING WINDOWS CRASHES

eror_handling.cpp
- fake_a_native_exception added

NativeCommon.cs
- fake_a_native_exception added

InstanceTests.cs
- FakeExceptionThrowTest added
- FakeExceptionThrowLoopingTest added


-=-=-=-=-=-=-=-=-=-=-=-=-=-=-=-=-=-=-=-=-=-=-=-=-=-=-=-=-=-=-=-=-=-=-=-=-
#335 ADDING PCL LIBRARY IN RELEASE V0.72.0

Realm.PCL created

ThreeLayerRealmXF solution created

ModuleWeaver.cs
- comment out (unused) listType var as the getting of type   
  System.Collections.Generic.List`1 returned null
  

wrappers/Makefile
- bumped versions from 0.95.6 TO 0.96.0

Realm.targets
- set version number in paths as 0.72.0

Realm.nuspec
- added the PCL build of the DLL

RealmWeaverFody.nuspec
- set version number as 0.72.0


-=-=-=-=-=-=-=-=-=-=-=-=-=-=-=-=-=-=-=-=-=-=-=-=-=-=-=-=-=-=-=-=-=-=-=-=-
#394 BUILD FOR ARM64, x86_64  with some Android cleanup

wrappers/Makefile
- incremented NDK command min API from 9 to 10 to match Xamarin

Realm.targets
- set version number in paths as 0.72.1
- added arm64-v8a and x86_64 lib build instructions and dependencies

Realm.nuspec
- added arm64-v8a and x86_64 <file> elements
  (skipping mips for now until clarify if shipping)

wrappers/jni/Application.mk
- added x86_64 arm64-v8a to APP_ABI
  (so they are built into the libs dir)

IntegrationTests.XamarinAndroid
- Project Options - Build - General
  set Target Framework to API 22
- Project Options - Build - Android Application
  set Minimum Android Version to 2.3 (API 10)

-=-=-=-=-=-=-=-=-=-=-=-=-=-=-=-=-=-=-=-=-=-=-=-=-=-=-=-=-=-=-=-=-=-=-=-=-
Renaming RealmQuery

RealmQuery.cs
- rename RealmQuery to RealmResults

RealmQueryPCL.cs
- rename RealmQuery to RealmResults

RealmQueryEnumerator.cs
- rename RealmQueryEnumerator to RealmResultsEnumerator

RealmQueryVisitor.cs
- rename RealmQueryVisitor to RealmResultsVisitor

RealmQueryProvider.cs
- rename RealmQueryProvider to RealmResultsProvider


-=-=-=-=-=-=-=-=-=-=-=-=-=-=-=-=-=-=-=-=-=-=-=-=-=-=-=-=-=-=-=-=-=-=-=-=-
#404 Add way to specify encryption key

RealmConfiguration.cs
- add EncryptionKey property
- Equals(RealmConfiguration rhs) enhanced to check EncryptionKey


wrappers/shared_realm_cs.cpp
shared_realm_open
- change signature to take just byte array of fixed length, dropping the 
  encryption_key_len param

Realm.GetInstance
- pass EncryptionKey to NaiveSharedRealm.open

ConfigurationTests.cs
- EncryptionKeyMustBe64Bytes added
- ValidEncryptionKeyAcceoted added
- UnableToOpenWithNoKey added
- UnableToOpenWithKeyIfNotEncrypted added
- UnableToOpenWithDifferentKey added
- AbleToReopenEncryptedWithSameKey added


-=-=-=-=-=-=-=-=-=-=-=-=-=-=-=-=-=-=-=-=-=-=-=-=-=-=-=-=-=-=-=-=-=-=-=-=-
#393 Update to Core 0.96.1 breaking changes

Makefile
- bumped core version to 0.96.2

Merged Object Store master up to 2016-02-25
"merge pull request #47 from realm/tg/core-0.96.2"
SHA 565e39a287bc625fd27e724c28e999e891ca8df6


-=-=-=-=-=-=-=-=-=-=-=-=-=-=-=-=-=-=-=-=-=-=-=-=-=-=-=-=-=-=-=-=-=-=-=-=-
#299 Fix crash on related RealmList using ToList 

RelationshipTests.cs
- TimHasTwoIterableDogsListed added
- TimsIterableDogsThrowExceptions added

RealmList.cs
- CopyTo implemented stubbed method
 
 
-=-=-=-=-=-=-=-=-=-=-=-=-=-=-=-=-=-=-=-=-=-=-=-=-=-=-=-=-=-=-=-=-=-=-=-=-
#401 Fix Nuget Android relative lib paths

realm.targets
- instead of ../packages use $(SolutionDir)packages
  because need it to be solution-relative in MSBuild terms (not at NuGet time)


-=-=-=-=-=-=-=-=-=-=-=-=-=-=-=-=-=-=-=-=-=-=-=-=-=-=-=-=-=-=-=-=-=-=-=-=-
#362 Simple Bool queries

SimpleLINQtests.cs
- CountFoundItems change isInteresting == true to just test isInteresting

RealmResultsVisitor.cs
- VisitMemberAccess add check for Booleans by themselfs and treat as == true
 
-=-=-=-=-=-=-=-=-=-=-=-=-=-=-=-=-=-=-=-=-=-=-=-=-=-=-=-=-=-=-=-=-=-=-=-=-
#77 Boolean ! operator

SimpleLINQtests.cs
- CountWithNot added

RealmResultsVisitor.cs
- VisitUnary add call to query_not before recursing into nested expression

NativeQuery.cs
- query_not interface added

query_cs.cpp
- query_not added

-=-=-=-=-=-=-=-=-=-=-=-=-=-=-=-=-=-=-=-=-=-=-=-=-=-=-=-=-=-=-=-=-=-=-=-=-
#369 Cleanup ToList in tests
#361 Add LINQ Count(Expression)

remove ToList and use straight All<...>()>Count()
- ObjectIntegrationTests.cs
  - SimpleTest 
  - CreateObjectTest
  
remove ToList and use All<...>.Where(...).Count()
SimpelLINQtests.cs
- CreateList

replace  All<...>.Where(...).Count() with All<...>.Count(...)
SimpleLINQtests.cs
- CountFoundItems
- CountWithNot

replace realm.All<...>().Where( ...).ToList().First() with .All<...>().First(...)
- RelationshipTests.cs
  - TimHasATopDog
  - TimHasTwoIterableDogs
  - TimHasTwoIterableDogsListed
  - TimsIterableDogsThrowExceptions
  - TimRetiredHisTopDog
  - TimAddsADogLater
  - DaniHasNoTopDog

replace realm.All<...>().Where( ...).ToList().First() with .All<...>().Single(...)
- RelationshipTests.cs
  - TimAddsADogByInsert  
  - TimLosesHisDogsByOrder
  - TimLosesHisDogsInOneClear
  - TimLosesBilbo
  - TestExceptionsFromTimsDogsOutOfRange

replace realm.All<...>().Where( ...).ToList()[0] with .All<...>().First(...)
- ObjectIntegrationTests.cs
  - ReadAndWriteEqualityTest

replace realm.All<...>().Where( ...).ToList().First() with .All<...>().Where(...).First()
- RelationshipTests.cs
  - DaniHasNoTopDog
  - TestExceptionsFromEmptyListOutOfRange
  
replace realm.All<...>().Where( ...).ToList().First() with .All<...>().Where(...).First()
- RelationshipTests.cs
  - DaniHasNoDogs  
  - TestExceptionsFromIteratingEmptyList


replace realm.All<...>().Where( ...).ToList().Count with .All<...>().Count(...)
- TestManagingStandaloneThreeLevelRelationship
- TestCircularRelationshipsFromStandaloneTwoStage


RealmResultsVisitor.cs
- RecurseToWhereOrRunLambda added
- VisitMethodCall
  - handle Count, Single and First with no lambda argument, using RecurseToWhereOrRunLambda
  
<<<<<<< HEAD
TODO
NonAutomaticPropertiesShouldBeIgnored
_realm.All<Person>().ToList().Single() to straight
_realm.All<Person>().Single()

-=-=-=-=-=-=-=-=-=-=-=-=-=-=-=-=-=-=-=-=-=-=-=-=-=-=-=-=-=-=-=-=-=-=-=-=-
#183 BindingPerformanceTest crashes

RealmHandle.cs
- removed ALL the debug code as testing in HandleDebugging showed it was a source
  of crashes on disposal (as well as other crashes in core)
  
PerformanceTests.cs
- remove commented-out tests
- all tests do commits
- BindingCreateObjectPeformanceTest and BindingPerformanceTest
  - add inner loops with N operations per transaction, parameterised
=======

-=-=-=-=-=-=-=-=-=-=-=-=-=-=-=-=-=-=-=-=-=-=-=-=-=-=-=-=-=-=-=-=-=-=-=-=-
#352 Using Results in LINQ

ObjectIntegrationTests.cs
ObjectIntegrationTests.IteratePeople
- added

Realm.cs
- added static ObjectSchemaCache
- Realm static ctor - init ObjectSchemaCache
- GenerateObjectSchema
  - use and update ObjectSchemaCache
- MakeResultsForTable added
- MakeResultsForQuery added
- CreateResultsHandle added
- MakeObjectForRow added (moved from RealmResultsVisitor.MakeObject)

NativeQuery.cs
- renamed "find" to findDirect to trigger compiler errors, discourage use and make it clear being used for (rare) specifics

RealmResults.cs
- FindNextObject 
  - param renamed nextOrdinalIndex because not based on row indexes any more
- VisitMethodCall 
  - use renamed findDirect for "Any" and "Single"
- GetEnumerator  
  - use _resultsHandle (cached)
  - update _resultsHandle for All using MakeResultsForTable
  - update _resultsHandle using MakeResultsForQuery  

RealmResultsEnumerator.cs
- _rowIndex renamed _ordinalIndex because it's not just rows
- _enumerating removed
- ResultsHandle _enumeratingResults added

RealmResultsVisitor.cs
- FindNextObject removed (was used only by RealmResultsEnumerator)
- MakeObject moved to Realm.MakeObjectForRow  
- _coreQueryHandle made internal so it can be grabbed 
- made methods static that just build the query parameter
  
ResultsHandle.cs
- added

NativeResults.cs
- added

results_cs.cpp
- added


Wrappers.xcodeproj
- added results_cs.cpp

Realm.Shared.csproj
- added NativeResults.cs, ResultsHandle.cs

SimpleLINQTests.cs
Changed tests to also include using Where(...).Blah() not just Blah(....)
- SingleFindsTooMany
- SingleFailsToFind
- SingleWorks
- FirstFailsToFind
- FirstWorks
>>>>>>> 0b4cc2c5
<|MERGE_RESOLUTION|>--- conflicted
+++ resolved
@@ -1768,11 +1768,6 @@
 - VisitMethodCall
   - handle Count, Single and First with no lambda argument, using RecurseToWhereOrRunLambda
   
-<<<<<<< HEAD
-TODO
-NonAutomaticPropertiesShouldBeIgnored
-_realm.All<Person>().ToList().Single() to straight
-_realm.All<Person>().Single()
 
 -=-=-=-=-=-=-=-=-=-=-=-=-=-=-=-=-=-=-=-=-=-=-=-=-=-=-=-=-=-=-=-=-=-=-=-=-
 #183 BindingPerformanceTest crashes
@@ -1786,7 +1781,6 @@
 - all tests do commits
 - BindingCreateObjectPeformanceTest and BindingPerformanceTest
   - add inner loops with N operations per transaction, parameterised
-=======
 
 -=-=-=-=-=-=-=-=-=-=-=-=-=-=-=-=-=-=-=-=-=-=-=-=-=-=-=-=-=-=-=-=-=-=-=-=-
 #352 Using Results in LINQ
@@ -1838,6 +1832,8 @@
 results_cs.cpp
 - added
 
+wrappers/jni/Android.mk
+- added entry LOCAL_SRC_FILES += src/results_cs.cpp
 
 Wrappers.xcodeproj
 - added results_cs.cpp
@@ -1851,5 +1847,4 @@
 - SingleFailsToFind
 - SingleWorks
 - FirstFailsToFind
-- FirstWorks
->>>>>>> 0b4cc2c5
+- FirstWorks