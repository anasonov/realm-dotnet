-=-=-=-=-=-=-=-=-=-=-=-=-=-=-=-=-=-=-=-=-=-=-=-=-=-=-=-=-=-=-=-=-=-=-=-=-
#17 Add Mock CoreProvider

MockCoreProvider.cs
- added to RealmNet project so is universal

RealmWinOnly.sln
- clone of solution with just the minimal targets for testing platform-agnostic code

RealmNet.Tests/CoreProviderTests.cs
- uncommented entire body
- changed generic CoreProvider to MockCoreProvider
- swapped order of propertyName and rowIndex in SetValue calls


-=-=-=-=-=-=-=-=-=-=-=-=-=-=-=-=-=-=-=-=-=-=-=-=-=-=-=-=-=-=-=-=-=-=-=-=-
#53 Splitting out the solutions to be platform-specific

Realm.sln refactored into
- RealmFoundation.sln
- RealmWin.sln
- RealmXamarinAndroid.sln
- RealmXamarinIOS.sln
- RealmXamarinMac.sln

RealmNetWeaver.Tests.csproj
- added

RealmNet.Tests.csproj
- removed

IntegrationTests.csproj
- comment out body of SimpleTest until merge in more of the Mock Provider stuff after this


-=-=-=-=-=-=-=-=-=-=-=-=-=-=-=-=-=-=-=-=-=-=-=-=-=-=-=-=-=-=-=-=-=-=-=-=-
#50 Mocking merge on refactored

RealmQuery.cs 
- refactored out all the classes and types
- QueryProviders.cs
- RealmQueryProvider.cs
- RealmQueryVisitor.cs
- TypeSystem.cs


-=-=-=-=-=-=-=-=-=-=-=-=-=-=-=-=-=-=-=-=-=-=-=-=-=-=-=-=-=-=-=-=-=-=-=-=-
#50 LINQ on one table - weaving in the sample

RealmNet.Tests
- packages.config
  removed bogus old line   <package id="FodyCecil" version="1.28.3" targetFramework="net45" developmentDependency="true" />
- used NuGet PM Install-Package Fody -Version 1.28.3 to get same version as other projects

FodyWeavers.xml
- edited the generated file adding   <RealmNetWeaver />


-=-=-=-=-=-=-=-=-=-=-=-=-=-=-=-=-=-=-=-=-=-=-=-=-=-=-=-=-=-=-=-=-=-=-=-=-
#50 LINQ on one table - update Mock for new ICoreProvider interfaces

MockCoreProvider
- MockSharedGroupHandle added as nested class
- CreateSharedGroup

-=-=-=-=-=-=-=-=-=-=-=-=-=-=-=-=-=-=-=-=-=-=-=-=-=-=-=-=-=-=-=-=-=-=-=-=-
#50 LINQ on one table - single query operators mocked
	
QueryTests.cs
- removed old tests

MockQueryTestsBase.cs
- added with common test data setup
- removed PrepareForQueries - not needed for mocking tests

MockQuerySingleTableTests.cs
- added (copying some logic from previous QueryTests.cs editing)
- TestWhereQueryWithEqualToString refactored to combinatorial TestWhereQueryWithEqual
- SetupCreatedFourRows removed as no longer loading data

MockSharedGroupHandle
- added

RealmPureNetLINQ.sln
- added to only build AnyCPU with just RealmNet tests


ICoreProvider.cs
- QueryEqual renamed AddQueryEqual
- added declarations for 
	AddQueryNotEqual
	AddQueryLessThan
	AddQueryLessOrEqual
	AddQueryGreaterThan
	AddQueryGreaterOrEqual


MockCoreProvider.cs
- QueryEqual renamed AddQueryEqual
- added declarations for 
	AddQueryNotEqual
	AddQueryLessThan
	AddQueryLessOrEqual
	AddQueryGreaterThan
	AddQueryGreaterOrEqual


RealmQueryVisitor.cs
- VisitBinary 
  - refactored a bit
  - checks arguments
  - added rest of binary clauses
  

-=-=-=-=-=-=-=-=-=-=-=-=-=-=-=-=-=-=-=-=-=-=-=-=-=-=-=-=-=-=-=-=-=-=-=-=-
#50 LINQ on one table - simple tests of results with LINQ to Objects

QueryTestsBase.cs
- added

QuerySingleTableTests.cs
- added

RealmNet.Tests
- added configs for x64, x86, ARM and iOS defining USING_REALM_BACKEND

Realm.sln
- set Debug config mappings to build new RealmNet.Tests configs as per solution platform


-=-=-=-=-=-=-=-=-=-=-=-=-=-=-=-=-=-=-=-=-=-=-=-=-=-=-=-=-=-=-=-=-=-=-=-=-
#66 LINQ through to the core - string, bool equals and int searches

wrappers.cpp
added
- query_string_not_equal
- query_bool_not_equal
- query_int_equal, query_int_not_equal, query_int_less, query_int_less_equal, query_int_greater, query_int_greater_equal


UnsafeNativeMethods.shared.cs
added
- query_string_not_equal
- query_bool_not_equal
- query_int_equal, query_int_not_equal, query_int_less, query_int_less_equal, query_int_greater, query_int_greater_equal

added stubs
- query_float_equal, query_float_not_equal


CoreProviderShared.cs
- AddQueryEqual Added int, float and double cases
- AddQueryNotEqual filled out with string, bool, int, float & double cases


QueryTestsBase.cs
- Setup 
  - GetTempFileName
  - commented out float and double fields after realising not yet imp

Interop.Win32.csproj
- set back target platform from .Net 4.6 to 4.5 for compatibility with others


-=-=-=-=-=-=-=-=-=-=-=-=-=-=-=-=-=-=-=-=-=-=-=-=-=-=-=-=-=-=-=-=-=-=-=-=-
#66 LINQ through to the core - refactoring platforms


Interop.Win32.csproj
- added REALM_32 and REALM_64 

Interop.Win32/InteropConfig.cs
- Is64Bit added cases to use hardcoding depending on REALM_32 and REALM_64
- added DLL_NAME

CoreProvider.shared.cs
- RealmColType added conversion function
- AddColumnToTable refactored to one-liner

UnsafeNativeMethods.shared.cs
- AddColumnToTable stripped back to just declaration using DLL_NAME

-=-=-=-=-=-=-=-=-=-=-=-=-=-=-=-=-=-=-=-=-=-=-=-=-=-=-=-=-=-=-=-=-=-=-=-=-
#70 propagating refactoring pattern from #66

UnsafeNativeMethods.shared.cs
- ALL wrapper functions (except table_get_string) selecting between 32 and 64bit variations 
  cleaned up to single extern
- table_get_string removed 

CoreProvider.shared.cs
- added BoolToIntPtr and IntPtrToBool copied from UnsafeNativeMethods.shared.cs
- added StrBufferOverflow, StrBufToStr and StrAllocateBuffer from UnsafeNativeMethods.shared.cs

Cleaned up functions to use externs rather than wrappers from UnsafeNativeMethods:
- AddEmptyRow
- SetValue<T>
- GetValue<T> 
- GetColumnIndex also changed return type to IntPtr
- AddQueryEqual
- AddQueryNotEqual
- CreateSharedGroup
- HasTable
- AddQueryNotEqual

RealmNet.Tests.csproj
- added references to interop Win32, IOS and Android with platform condition

Interop.XamarinAndroid/InteropConfig.cs
- Is64Bit added cases to use hardcoding depending on REALM_32 and REALM_64
- added DLL_NAME

Interop.XamarinIOS/InteropConfig.cs
- Is64Bit added cases to use hardcoding depending on REALM_32 and REALM_64
- added DLL_NAME


Interop.XamarinMac/InteropConfig.cs
- added DLL_NAME

-=-=-=-=-=-=-=-=-=-=-=-=-=-=-=-=-=-=-=-=-=-=-=-=-=-=-=-=-=-=-=-=-=-=-=-=-
#72 LINQ Combinatorial Expressions plus int support

MockQuerySingleTableComboTests.cs added

QuerySingleTableComboTests.cs added

ICoreProvider.cs
- AddQueryGroupBegin/End added
- AddQueryAnd/Or added


MockCoreProvider.cs
- AddQueryGroupBegin/End added
- AddQueryAnd/Or added


CoreProvider.shared.cs
- AddQueryGroupBegin/End added
- AddQueryAnd added (does nothing)
- AddQueryOr added
- AddQueryNotEqual and AddQueryEqual -  comment out unimplemented float/double
- AddQueryLessThan, AddQueryLessThanorEqual, AddQueryGreaterThan and AddQueryGreaterThanOrEqual added


RealmQueryVisitor
- VisitBinary
  - use correct types - AndAlso and OrElse instead of And and Or
  - restructure to use groups and and/or
- VisitCombination added to help VisitCombination

wrappers.cpp
- table_set_int64, table_get_int64 added  
  
UnsafeNativeMethods.shared.cs
- added query_begin_group/ query_end_group
- added table_set_int64, get_int64
- removed stubs table_set_long, table_set_int, table_get_long


-=-=-=-=-=-=-=-=-=-=-=-=-=-=-=-=-=-=-=-=-=-=-=-=-=-=-=-=-=-=-=-=-=-=-=-=-
#72 LINQ Combinatorial Expressions response to code review

Rename USING_REALM_BACKEND to USING_REALM_CORE
- QuerySingleTableComboTests.cs
- QuerySingleTableTests.cs
- QueryTestsBase.cs
- RealmNet.Tests.csproj

wrappers.cpp
- fix tabs to 4 spaces
- query_group_begin, query_group_end and query_or added

UnsafeNativeMethods.shared.cs
- call new wrapper query_group_begin, query_group_end and query_or instead of mistakenly 
  binding to names of core methods on Query
  
QuerySingleTableTests.cs  
QuerySingleTableComboTests.cs  
- remove redundant Assert.That(res != null);

CoreProviderShared.cs
- throw new Exception("Unsupported type " + valueType.Name) for string & bool in
	AddQueryLessThan
	AddQueryLessThanOrEqual 
	AddQueryGreaterThan
    AddQueryGreaterThanOrEqual
    

-=-=-=-=-=-=-=-=-=-=-=-=-=-=-=-=-=-=-=-=-=-=-=-=-=-=-=-=-=-=-=-=-=-=-=-=-
#63 Standalone Objects and better Add syntax

StandaloneCoreProvider.cs
- created as stripped copy of MockCoreProvider

QueryProvider.cs
- use T instead of S in generics, to prevent compiler warning

Realm.cs
- Add added to adopt objects and create one-off write transactions
- ActiveWriteTransaction added
- CreateObject factored mostly out to AdoptNewObject two versions
- CreateTableFor made static


Transaction.cs
- changed _realm to internal so Realm can access

RealmObject.cs
- added inRealm and isStandalone boolean tests    
- constructor check if is active write trans and make standalone otherwise
- SetValue remove code checking if coreProvider null

QueryTestsBase.cs
- TestEntity now descend from RealmObject even when USING_REALM_CORE not defined


UnsafeNativeMethods.shared.cs
CoreProvider.shared.cs
- fix wrapper calls and rename for consistency
  query_begin_group => query_group_begin
  query_end_group => query_group_end

ViewController.cs
- IntegrationTest - change one addition to show the new Add syntax working


-=-=-=-=-=-=-=-=-=-=-=-=-=-=-=-=-=-=-=-=-=-=-=-=-=-=-=-=-=-=-=-=-=-=-=-=-
#63 Standalone Objects - Minor fixes to transactions

Transaction.cs
- Dispose 
  - now do a Commit instead of Rollback
  - call ForgetActiveTransactionThisTread


Realm.cs
- ActiveWriteTransaction renamed ActiveTransaction
- RealmWritingThisThread renamed RealmWithActiveTransactionThisTread
- ForgetActiveTransactionThisTread added

-=-=-=-=-=-=-=-=-=-=-=-=-=-=-=-=-=-=-=-=-=-=-=-=-=-=-=-=-=-=-=-=-=-=-=-=-
#63 new Add Syntax - demo file

HomePageTests.cs added

IntegrationTests.csproj
- added HomePageTests

Realm.cs
- constructor, cope with null ActiveProvider and path 

RealmObject.cs
- RealmObject InRealm and IsStandalone made properties

-=-=-=-=-=-=-=-=-=-=-=-=-=-=-=-=-=-=-=-=-=-=-=-=-=-=-=-=-=-=-=-=-=-=-=-=-
#91 Link and LinkedList samples

ListTests.cs
- added

ICoreProvider.cs
 - added List<T> GetListValue<T>(IGroupHandle groupHandle, string tableName, string propertyName, long rowIndex);

MockCoreProvider.cs
- MockQuery make queryTable internal 
- added GetListValue, SetListValue

StandaloneCoreProvider.cs
- added GetListValue, SetListValue

RealmObject.cs
- added GetListValue, SetListValue forwarding to the provider

ModuleWeaver.cs
- Execute
  - added commented-out, with explanation, break to be able to debug weaving
  - factord out MethodNamed
  - factored out AddGetter and AddSetter
  - added detection of lists to call AddListGetter and AddListSetter
  
-=-=-=-=-=-=-=-=-=-=-=-=-=-=-=-=-=-=-=-=-=-=-=-=-=-=-=-=-=-=-=-=-=-=-=-=-
#91 Link and LinkedList - cleanup

RealmRelatedList temp class 
- renamed RealmList.cs discarding the old RealmList


MockCoreProvider.cs
StandaloneCoreProvider.cs
- fix minor repeated lookup in GetValue, SetValue, GetListValue, SetListValue

RealmObject.cs
- GetListValue, SetListValue now take and return RealmList<T>

ListTests.cs
- explicitly assign RealmList<Dog> rather than using simple braced init


-=-=-=-=-=-=-=-=-=-=-=-=-=-=-=-=-=-=-=-=-=-=-=-=-=-=-=-=-=-=-=-=-=-=-=-=-
#82 splitting unsafe native methods

UnsafeNativeMethods.shared.cs refactored into
- NativeQuery.shared.cs
- NativeTable.shared.cs
- NativeGroup.shared.cs
- Plus a bunch of unimplemented and commented-out decls copied to
  - Unimplemented_NativeMethods_Arguable.txt
  - Unimplemented_NativeMethods_MixedFields.txt
  - Unimplemented_NativeMethods_TableView.txt
- BoolToIntPtr and IntPtrToBool copied back to CoreProvider.shared.cs as that's the only place left they are used

IN projects
  interop.Win32.csproj
  Interop.XamarinAndroid.csproj
  Interop.XamarinIOS.csproj
  Interop.XamarinMac.csproj
- Replace link to UnsafeNativeMethods.shared.cs with three links to  
  - NativeQuery.shared.cs
  - NativeTable.shared.cs
  - NativeGroup.shared.cs
  - NativeSharedGroup.shared.cs
- drop TableViewHandle.shared.cs for now

General change, UnsafeNativeMethods class changed to NativeQuery/Group/Table as required

RowHandle.cs
- IsAttached lambda removed the call to UnsafeNativeMethods.IntPtrToBool and just compare ==1
  allowed moving that function out of UnsafeNativeMethods and don't think simple, time-critical
  stuff should be calling across assemblies for trivia.
  
QueryHandle.shared.cs

Group.cs
- comment out calls to Group methods that previously just threw NotImplemented exceptions
  
Renames after refactoring, to simplify:
NativeGroup.group_ =?> NativeGroup.
NativeQuery.query_ => NativeQuery.
NativeTable.table_ => NativeTable.
NativeGroup.shared_group_ => NativeSharedGroup.


-=-=-=-=-=-=-=-=-=-=-=-=-=-=-=-=-=-=-=-=-=-=-=-=-=-=-=-=-=-=-=-=-=-=-=-=-
Fix Integration Tests copying Wrappers DLL

Wrappers.vcxproj
- Linker / Input / Additional Dependencies
  changed libs to point to core Realm32d.lib and Realm64d.lib

IntegrationTests.Win32.csproj
- added afterbuild target to copy DLL and PDB to output area (doesn't show in VS - edit csproj)


-=-=-=-=-=-=-=-=-=-=-=-=-=-=-=-=-=-=-=-=-=-=-=-=-=-=-=-=-=-=-=-=-=-=-=-=-
#118 Adding IntegrationTests.IOS

Interop.XamarionIOS/AssemblyInfo.cs
- added [assembly: InternalsVisibleTo("IntegrationTestsIOS")]

IntegrationTests.IOS
- created as "Unified API" iOS Unit tests project (which is a full-blown app!)

Copy and rename Win32 => IOS
- Win32IntegrationTests.csproj
- Win32IntegrationTests.cs 
- Win32PerformanceTests.cs

CoreProvider.shared.cs
- added using UIKit and Foundation in order to be able to build on IOS

AbstractPerformanceTests.cs
- changed _databasePath to protected so can set in the subclass Setup

-=-=-=-=-=-=-=-=-=-=-=-=-=-=-=-=-=-=-=-=-=-=-=-=-=-=-=-=-=-=-=-=-=-=-=-=-
Merging IntegrationTests.IOS with the new shared project arch

IntegrationTests.Win32
- added reference to RealmNet.Win32

IntegrationTests.IOS
- renamed IntegrationTests.XamarinIOS
- removed reference to IntegrationTests project
- removed reference to RealmNet Project
- removed reference to InteropShared Project
- added reference to RealmNet.XamarinIOS project
- added direct links to files
  AbstractIntegrationTests.cs
  AbstractPerformanceTests.cs
  Person.cs
  TestHelpers.cs

Realm.sln
- added IntegrationTests.XamarinIOS  


-=-=-=-=-=-=-=-=-=-=-=-=-=-=-=-=-=-=-=-=-=-=-=-=-=-=-=-=-=-=-=-=-=-=-=-=-
Fix renaming of IntegrationTests.IOS to IntegrationTests.XamarinIOS

IntegrationTests.XamarinIOS.csproj
- change assembly name from IntegrationTestsIOS to IntegrationTestsXamarinIOS

RealmNet.XamarinIOS/Properties/AssemblyInfo.cs
- change InternalsVisibleTo target to IntegrationTestsXamarinIOS

-=-=-=-=-=-=-=-=-=-=-=-=-=-=-=-=-=-=-=-=-=-=-=-=-=-=-=-=-=-=-=-=-=-=-=-=-
#139 Fix project configs

Realm.sln - replaced by RealmNet.sln
- changed Configuration Manager
Debug + Release
AnyCPU
  - RealmNetWeaver

x86 and x64
- IntegrationTests.Win32  
- RealmNetWeaver
- RealmNet.Win32
- wrappers

iPhone and iPhoneSimulator
- IntegrationTests.XamarinIOS
- Playground.XamarinIOS
- RealmNet.XamarinIOS
- RealmNetWeaver

ARM
- Playground.XamarinAndroid
- RealmNet.XamarinAndroid
- RealmNetWeaver

RealmNet.XamarinIOS.csproj
- manually edited file to replace AnyCPU platforms with iPhone and iPhoneSimulator
  copying settings from IntegrationTests.XamarionIOS.csproj  
  - changed OutputPath from bin\Debug or bin\Release to bin\$(Platform)\$(Configuration)
- iPhoneSimulator configs
  - added <MtouchArch>i386
  - added <MtouchLink>None
  - added MtouchDebug for debug
  
Cleaning up old solutions - delete all but Realm.sln and RealmWin.sln
- RealmFoundation.sln
- RealmFoundation.sln
- RealmPureNetLINQ.sln
- RealmXamarinAndroid.sln
- RealmXamarinIOS.sln
- RealmXamarinMac.sln

RealmNet.win32.csproj
- added reference to wrappers.vcxproj
- changed default platform from AnyCPU to x86
- removed AnyCPU platforms

IntegrationTests.Win32.csproj
- changed default platform from AnyCPU to x86
- removed AnyCPU platforms

wrappers.vcxproj
- Debug|Win32 and Debug|x64 platform toolset changed from v140_xp to v140

RealmNet.XamarinAndroid.csproj
Playground.XamarinAndroid.csproj
- replace AnyCPU with ARM

RealmNet.XamarinIOS.csproj
- changed default AnyCPU platform to iPhoneSimulator

RealmNet.XamarinMac.csproj
- replace AnyCPU with x64Mac


Playground.XamarinAndroid/MainActivity.cs 
IntegrationTests.XamarinIOS/IOSIntegrationTests.cs
IntegrationTests.XamarinIOS/IOSPerformanceTests.cs
  - removed using RealmNet.Interop 

IntegrationTests.XamarinIOS/IOSPerformanceTests.cs
  
IntegrationTests.Shared/AbstractIntegrationTests.cs  
IntegrationTests.Shared/AbstractPerformanceTests.cs  
- change protection on _databasePath so could update in subclass (NUnitLite issue)  

-=-=-=-=-=-=-=-=-=-=-=-=-=-=-=-=-=-=-=-=-=-=-=-=-=-=-=-=-=-=-=-=-=-=-=-=-
#148 Add Android Integration Tests and Refactor Testing

IntegrationTests.XamarinAndroid.csproj
- created as "Android Unit test" project
- changed Target Framework from 5.1 down to 4.4
- added reference to RealmNet.XamarinAndroid
- added reference to IntegrationTests.Shared

Interop.XamarionAndroid/AssemblyInfo.cs
- added [assembly: InternalsVisibleTo("IntegrationTests.XamarinAndroid")]

In IntegrationTests.shared project
- AbstractIntegrationTests.cs 
  - renamed IntegrationTests.cs 
  - made non-abstract
  - BaseSetup renaned Setup
  - removed empty virtual Setup
  - removed GetTempDatabasePath
  - set CoreProvider
  
- AbstractPerformanceTests 
  - renamed PerformanceTests.cs
  - made non-abstract
  - BaseSetup renaned Setup
  - removed empty virtual Setup
  - removed GetTempDatabasePath
  - set CoreProvider
  - moved  RawPerformanceTest over from Win32PerformanceTest
 
- Win32PerformanceTest - gutted so just there to run tests
- Win32IntegrationTest - gutted


-=-=-=-=-=-=-=-=-=-=-=-=-=-=-=-=-=-=-=-=-=-=-=-=-=-=-=-=-=-=-=-=-=-=-=-=-
#104 splitting wrappers.cpp

NativeTable.cs
- split some methods off to new NativeRow.cs

RowHandle.cs
- use new NativeRow instead

WindowsDLLWrapperDecls.h
- added as requested in PR to have central


exception_catcher.h/cpp
- added

-=-=-=-=-=-=-=-=-=-=-=-=-=-=-=-=-=-=-=-=-=-=-=-=-=-=-=-=-=-=-=-=-=-=-=-=-
#155 EXCEPTION HANDLING IN WRAPPERS - CSHARP SIDE AND COMMS WITHOUT THROWING

wrappers.cpp
- added ManagedExceptionThrowerT, ManagedExceptionThrower and set_exception_thrower

RealmNet.Shared.csproj
- added copies of Java exceptions
	RealmEncryptionNotSupportedException
	RealmException
	RealmIOException
	RealmMigrationNeededException
- added more exceptions to support the codes in RealmExceptionCodes.cs
	RealmRowInvalidException
	RealmRuntimeErrorException
	RealmFatalErrorException
	RealmOutOfMemoryException
	RealmUnsupportedOperationException
	RealmTableInvalidException
	RealmIndexOutOfBoundsException	
	RealmFileAccessErrorException
	RealmFileNotFoundException
	RealmIOFailedException
	RealmIllegalArgumentException
	RealmNoSuchMethodException
	RealmNoSuchFieldException
	RealmClassNotFoundException

RealmExceptionCodes.cs 
- added enum to RealmNet.shared

CoreProvider.cs
- added CoreProvider ctor to set common inc calling SetupExceptionThrower
- added static field sDoneCommonSetup


Added "unsafe" compilation option to enable the callback
- RealmNet.XamarionIOS
- RealmNet.XamarionAndroid


-=-=-=-=-=-=-=-=-=-=-=-=-=-=-=-=-=-=-=-=-=-=-=-=-=-=-=-=-=-=-=-=-=-=-=-=-
#155 Intercepting exceptions in wrappers - Reconcile exceptions with spreadsheet

ExceptionsToManaged.cpp/.h 
- added
- ThrowManaged overloaded function added

Wrappers.cpp
- moved exception throwing code to ExceptionsToManaged.cpp
- all catch statements replaced by CATCH_STD macro

Removed exception classes added to support codes as we are NOT forwarding them
	RealmClassNotFoundException
	RealmEncryptionNotSupportedException
	RealmFatalErrorException
	RealmIllegalArgumentException
	RealmIndexOutOfBoundsException	
	RealmIOException
	RealmIOFailedException
	RealmMigrationNeededException
	RealmNoSuchFieldException
	RealmNoSuchMethodException
	RealmRowInvalidException
	RealmTableInvalidException
	RealmUnsupportedOperationException


Added new subclasses of RealmFileAccessException
	RealmFileExistsException
	RealmPermissionDeniedException
	RealmDecryptionFailedException
	RealmInvalidDatabaseException


RealmExceptionCodes.cs
ExceptionsToManaged.h
- rewrote codes to match new exceptions hierarchy from spreadsheet


ExceptionsToManaged.cpp
- change "if" checks to asserts as per PR review
- realm::ThrowManaged don't take exception parameter any more

NativeCommon.cs
- ExceptionThrower updated to new codes and exception types


-=-=-=-=-=-=-=-=-=-=-=-=-=-=-=-=-=-=-=-=-=-=-=-=-=-=-=-=-=-=-=-=-=-=-=-=-
#155 Intercepting exceptions in wrappers - responses to PR
WindowsDLLWrapperDecls.h
- renamed realm_export_decls.h
- REALM_CORE_WRAPPER_API renamed REALM_EXPORT

-=-=-=-=-=-=-=-=-=-=-=-=-=-=-=-=-=-=-=-=-=-=-=-=-=-=-=-=-=-=-=-=-=-=-=-=-
Fixed integration tests to actually test if stored and fix IOS test

IntegrationTests.cs
- SetAndGetPropertyTest get object back from the store


IntegrationTests.XamarinIOS.csproj
- added packages.config
- added FodyWeavers.xml


-=-=-=-=-=-=-=-=-=-=-=-=-=-=-=-=-=-=-=-=-=-=-=-=-=-=-=-=-=-=-=-=-=-=-=-=-
#67 Adding float and double support

IntegrationTests.shared/Person.cs
- added Score, Latitude and Longitude

IntegrationTests.cs
- SimpleTest - added setters for Score, Latitude and Longitude
- SetAndGetPropertyTest added Score and Latitude tests


RealmObject.cs
- SetValue<T>, GetValue<T> - added cases for single and double

NativeTable.cs
- replaced dummy set/get_float/double with DLL Import calls

table_cs.cpp
- added table_set_float/double table_get_float/double


-=-=-=-=-=-=-=-=-=-=-=-=-=-=-=-=-=-=-=-=-=-=-=-=-=-=-=-=-=-=-=-=-=-=-=-=-
#68 Adding float and double search support

IntegrationTests.cs
- SimpleTest refactored data creation out to MakeThreePeople
- SearchComparingFloat added
- SearchComparingDouble added

query_cs.cpp - added wrapper functions
	query_float_equal
	query_float_not_equal
	query_float_less
	query_float_less_equal
	query_float_greater
	query_float_greater_equal
	query_double_equal
	query_double_not_equal
	query_double_less
	query_double_less_equal
	query_double_greater
	query_double_greater_equal


NativeQuery.cs 
- removed unused int_between
- added DLLImports for 
	"query_float_equal"
	"query_float_not_equal"
	"query_float_less"
	"query_float_less_equal"
	"query_float_greater"
	"query_float_greater_equal"
	"query_double_equal"
	"query_double_not_equal"
	"query_double_less"
	"query_double_less_equal"
	"query_double_greater"
	"query_double_greater_equal"

RealmQueryVisitor.cs - add float and double cases to
	AddQueryEqual
	AddQueryNotEqual
	AddQueryLessThan
	AddQueryLessThanOrEqual
	AddQueryGreaterThan
	AddQueryGreaterThanOrEqual


-=-=-=-=-=-=-=-=-=-=-=-=-=-=-=-=-=-=-=-=-=-=-=-=-=-=-=-=-=-=-=-=-=-=-=-=-
Making wrappers build for IOS with debug to aid debugging from XCode

Makefile
- add multiple targets including iosdbg

RealmNet.XamarinIOS.csproj
- change the path to libwrappers to include the $(Configuration)

-=-=-=-=-=-=-=-=-=-=-=-=-=-=-=-=-=-=-=-=-=-=-=-=-=-=-=-=-=-=-=-=-=-=-=-=-
#198 Fix Exception Throwing

error_handling.cpp
- realm::convert_exception cleaned up to directly use e.what() instead of lambda
  which was originally composing message with file and line but had been
  cut back to just call what() but was on base class so not hitting override.

IntegrationTests.cs
- added  GetInstanceShouldThrowWithBadPath

  		


-=-=-=-=-=-=-=-=-=-=-=-=-=-=-=-=-=-=-=-=-=-=-=-=-=-=-=-=-=-=-=-=-=-=-=-=-
#110 implementing relationships

MarshalHelpers.cs
- RealmColType added cases for RealmObject and RealmList	

RelationshipTests.cs
- added (based on old ListTests.cs in RealmNet)

Realm.cs
- Realm.GenerateObjectSchema 
  - exclude lists from being nullable
  - set the objectType for links
- CreateRowHandle made internal so can use when creating linked objects

ModuleWeaver.cs
- added genericGet/SetListValueReference
- added genericGet/SetObjectValueReference
- Execute
  - use new method references for RealmList and RealmObject properties
  - (side fix) change check to "IgnoredAttribute" from "IgnoreAttribute"
  - check for strings before related types (optimisation)
  - add test weaving in RealmObjects
- IsRealmObject added 

RealmObject.cs  
- Set/GetObjectValue added
- set/GetListValue added (stubbed)

   
table_cs.cpp
Added methods:
- table_set_link
- table_get_link  
- table_clear_link

NativeTable.cs
added decls for 
- set_link
- clear_link
- get_link

-=-=-=-=-=-=-=-=-=-=-=-=-=-=-=-=-=-=-=-=-=-=-=-=-=-=-=-=-=-=-=-=-=-=-=-=-
#110 implementing relationships - finishing lists 
(toMany relationships basics and Add)

RealmList.cs
- made ctor internal instead of public
- uncomment field _parent
- added field _listHandle
- ctor renamed CompleteInit for 2-stage init
- Count method stub implemented
- Add method stub implemented

table_cs.cpp
Added methods:
- table_get_linklist (now returning a SharedLinkViewRef)

linklist_cs.cpp
- added with methods
  linklist_add
  linklist_size
  linklist_destroy

wrappers.xcodeproj
- added linklist_cs.cpp

LinkListHandle
- added with method Unbind

NativeTable.cs
added decls for
- get_linklist

NativeLinkList.cs
- added with mappings to
  linklist_add
  linklist_size
  linklist_destroy

RealmNet.shared.csproj
- added NativeLinkList.cs

RealmObject.cs
- SetListValue now just throws
- GetListValue


TableHandle.cs
- added RootedLinkListHandle
- added TableLinkList

RowHandle.cs
- made RowHandle internal because users should not be using

wrappers/shared_linklist.hpp
- added to declare the SharedLinkViewRef

RelationsihpTests.cs
- TimAcquiresASecondDog added to test Add


-=-=-=-=-=-=-=-=-=-=-=-=-=-=-=-=-=-=-=-=-=-=-=-=-=-=-=-=-=-=-=-=-=-=-=-=-
#110 implementing relationships - finishing lists (toMany relationships)

RelationsihpTests.cs
Added tests
  TimLosesHisDogsByOrder
  TimAddsADogLater 
  TimAddsADogByInsert
  TimLosesHisDogsInOneClear
  TimHasTwoIterableDogs

RealmList.cs
- const ITEM_NOT_FOUND added
- IsFixedSize added
- implemented previously stubbed methods
  Contains
  Clear
  IndexOf
  RemoveAt
  Remove
  GetEnumerator
- RealmListEnumerator<T> filled out all methods  

NativeLinkList.cs
added declarations for
  linklist_erase 
  linklist_get 
  linklist_find
  linklist_insert
  linklist_clear

wrappers/linklist_cs.cpp
added
  linklist_erase 
  linklist_get 
  linklist_find
  linklist_insert
  linklist_clear

RealmObject.cs
- refactroed out MakeObject from GetObjectValue


shared_realm.hpp
- added IndexOutOfRangeException

wrappers/error_handling.cpp
- added case for IndexOutOfRangeException

-=-=-=-=-=-=-=-=-=-=-=-=-=-=-=-=-=-=-=-=-=-=-=-=-=-=-=-=-=-=-=-=-=-=-=-=-
Migrating to Core 0.95.0

Merged current ObjectStore subtree

Makefile
- bumped Core version number to 0.95.0
- corrected names of debug libwrappers.a 

wrappers/object-store/transact_log_handler.*pp
- removed our old copies so we use those in object-store/impl

wrappers/realm-csharp.cpp
- replaced include of realm_delegate.hpp with object-store/binding_context.hpp
- CSharpRealmDelegate parent changed from RealmDelegate to BindingContext

wrappers.xcodeproj
- replaced librealm-ios with librealm-ios-no-bitcode
- set Enable Bitcode to No (was Yes)

Realm	.sln
- replaced old RealmNetWeaver.csproj with RealmNetWeaver.Fody.csproj

Added definition of REALM_HAVE_CONFIG in
- Wrappers/Application.mk
- Wrappers/Android.mk
- Wrappers.xcodeproj

IntegrationTests.XamarinAndroid.csproj
- add wrappers folder so it has linked wrappers+core
- added Fody package
- added RealmNetWeaver into generated FodyWeavers.xml

-=-=-=-=-=-=-=-=-=-=-=-=-=-=-=-=-=-=-=-=-=-=-=-=-=-=-=-=-=-=-=-=-=-=-=-=-
Ensuring Relationships work on Win32

RealmNet.Win32.csproj
- changed to target .Net 4.5 (see issue #222)

Win32RelationshipTests.cs
- added so could do relationship testing under current release

RelationshipTests.cs
- corrected namespace to IntegrationTests.Shared


-=-=-=-=-=-=-=-=-=-=-=-=-=-=-=-=-=-=-=-=-=-=-=-=-=-=-=-=-=-=-=-=-=-=-=-=-
Adding unit tests to finalise the IList addition

RelationshipTests.cs
- TestListRelationship 
  - renamed TestAttachingStandaloneTwoLevelRelationship
  - fixed asserts to be compatible with NUnitLite, for IOS testing
- TestAttachingStandaloneThreeLevelRelationship added
- TestCircularRelationshipsFromStandaloneTwoStage added

ModuleWeaver.cs
- reordered the test for RealmList so shortcircuit kicks out other RealmNet classes quicker
- rewrote test for IList so is faster and more precise


-=-=-=-=-=-=-=-=-=-=-=-=-=-=-=-=-=-=-=-=-=-=-=-=-=-=-=-=-=-=-=-=-=-=-=-=-
#232 Make things internal

change public to internal
	ExpressionVisitor
	Handled
	InteropConfig (3 platform-specific copies)
	QueryHandle
	QueryProvider
	RealmHandle
	RealmQuery
	RealmQueryProvider
	RealmQueryVisitor
	TableHandle
	WovenAttribute
	WovenPropertyAttribute


-=-=-=-=-=-=-=-=-=-=-=-=-=-=-=-=-=-=-=-=-=-=-=-=-=-=-=-=-=-=-=-=-=-=-=-=-
Better error for DateTime

ModuleWeaver.cs
- Execute - added test for System.DateTime with separate error message

Added reference to the RealmNetWeaver.Fody.csproj to trigger it rebulding:
- RealmNet.Win32.cspsproj
- RealmNet.XamarinAndroid.csproj
- RealmNet.XamarinIOS.csproj
- RealmNet.XamarinMAC.csproj


-=-=-=-=-=-=-=-=-=-=-=-=-=-=-=-=-=-=-=-=-=-=-=-=-=-=-=-=-=-=-=-=-=-=-=-=-
Fixing projects to be non IOS Binding

RealmNet.XamarinIOS.csproj
- changed  <ProjectTypeGuids> from
   {8FFB629D-F513-41CE-95D2-7ECE97B6EEEC};{FAE04EC0-301F-11D3-BF4B-00C04F79EFBC}
  to
    {FEACFBD2-3405-455C-9665-78FE426C6842};{FAE04EC0-301F-11D3-BF4B-00C04F79EFBC}
- removed   <Import Project="$(MSBuildExtensionsPath)\Xamarin\iOS\Xamarin.iOS.ObjCBinding.CSharp.targets" />


Properties/AssemblyInfo.cs
- removed using Foundation


-=-=-=-=-=-=-=-=-=-=-=-=-=-=-=-=-=-=-=-=-=-=-=-=-=-=-=-=-=-=-=-=-=-=-=-=-
Big rename

RealmNet.sln renamed Realm.sln

General refactor rename of namespace RealmNet to Realms

All projects with RealmNet in them renamed Realmblah including Fody

README.md
- changed repo name back from realm-.net to realm-dotnet



-=-=-=-=-=-=-=-=-=-=-=-=-=-=-=-=-=-=-=-=-=-=-=-=-=-=-=-=-=-=-=-=-=-=-=-=-
#238 Removing objects should throw RealmOutsideTransactionExcepton

IntegrationTests.cs
- RemoveTest renamed RemoveSucceedsTest
- RemoveOutsideTransactionShouldFail added

Realm.cs
- Remove change to throw RealmOutsideTransactionException

-=-=-=-=-=-=-=-=-=-=-=-=-=-=-=-=-=-=-=-=-=-=-=-=-=-=-=-=-=-=-=-=-=-=-=-=-
#236 Put icons on demo apps

Playground.XamarinIOS
- Launchscreen.xib replaced "Kristian" with "Realm" in copyright
- AppIcons.appiconset - added two icons for 2x and 3x iPhone size


IntegrationTests.XamarinIOS
- AppIcons.appiconset - added two icons for 2x and 3x iPhone size
- info.plist changed to use Asset Catalog for icon

IntegrationTests.XamarinAndroid
- replaced all the icon.png files with matching new icons of same name

Playground.XamarinAndroid
- added set of icons copied from IntegrationTests.XamarinAndroid
- replaced single icon.png in project with all new icons in different sizes
- manually set the added icons as Android Asset (IDE bug fails to set on adding)

-=-=-=-=-=-=-=-=-=-=-=-=-=-=-=-=-=-=-=-=-=-=-=-=-=-=-=-=-=-=-=-=-=-=-=-=-
#223 Better Default Database Path

Realm.cs
- DefaultDatabaseName added
- GetInstance
  - use DefaultDatabaseName
  - use InteropConfig.GetDefaultDatabasePath for path to combine with filename


*/InteropConfig.cs
- changed InteropConfig from internal to public
- GetDefaultDatabasePath 
  - only return document path on all platforms, no filename inclusion
  
-=-=-=-=-=-=-=-=-=-=-=-=-=-=-=-=-=-=-=-=-=-=-=-=-=-=-=-=-=-=-=-=-=-=-=-=-
#100 Cope with Simple Filename

IntegrationTests.cs
- GetInstanceTest - use default filename
- GetInstanceWithJustFilenameTest added  

Realm.cs
- GetInstance
  - check if full path and combine partial with InteropConfig.GetDefaultDatabasePath 


-=-=-=-=-=-=-=-=-=-=-=-=-=-=-=-=-=-=-=-=-=-=-=-=-=-=-=-=-=-=-=-=-=-=-=-=-
#258 Closing Files

IntegrationTests
- InstanceIsCLosedByDispose added

Realm.cs
- IsClosed added to report handle status
- Close added
- Dispose filled out to invoke Close

-=-=-=-=-=-=-=-=-=-=-=-=-=-=-=-=-=-=-=-=-=-=-=-=-=-=-=-=-=-=-=-=-=-=-=-=-
#286 Fix Makefile
Makefile
- revert changes that built using the core-debug target as that doesn't work
  this means the iosdbg works but is not using a debug version of core
  
RelationshipTests.cs
- delete a couple of commented out lines in sample that no longer apply

-=-=-=-=-=-=-=-=-=-=-=-=-=-=-=-=-=-=-=-=-=-=-=-=-=-=-=-=-=-=-=-=-=-=-=-=-
#282 Minor cleanups whilst improving API docs
GroupOpenMode.cs
- removed unused enum

Realm.Shared.csproj
- removed GroupOpenMode.cs

InteropConfig.cs (all)
- made class internal (again)
- removed GetDefaultDatabasePath as it returns same thing in all.

Realm.cs
- GetInstance just use the standard Xamarin call to get SpecialFolder instead of GetDefaultDatabasePath

TransactionState.cs
- removed

RealmList.GetEnumerator
- remove cast

Realm.IsClosed
- changed to property

-=-=-=-=-=-=-=-=-=-=-=-=-=-=-=-=-=-=-=-=-=-=-=-=-=-=-=-=-=-=-=-=-=-=-=-=-
#291 Minor doc edits and rename Attach to Manage

Realm.Attach
- renamed Realm.Manage

IntegrationTests.cs
RelationshipTests.cs
StandaloneObjectTests.cs
- renamed all tests with Attach to Manage

RealmList.cs
- AttachObjectIfNeeded renamed ManageObjectIfNeeded

RealmObjectAlreadyOwnedByRealmException renamed RealmObjectAlreadyManagedByRealmException

RealmObjectOwnedByAnotherRealmException renamed RealmObjectManagedByAnotherRealmException


-=-=-=-=-=-=-=-=-=-=-=-=-=-=-=-=-=-=-=-=-=-=-=-=-=-=-=-=-=-=-=-=-=-=-=-=-
#328 Update to Core 0.95.6
Merged in ObjectStore commit as at 324818f

Makefile
- bump CORE_APPLE_VER and CORE_ANDROID_VER from 0.95.1 to 0.95.6

wrappers/src/wrapper_exceptions.hpp
- added to move exceptions to which are part of wrappers, not ObjectStore

wrappers/src/object-store/shared_realm.hpp
- moved IndexOutOfRangeException to wrapper_exceptions.hpp

wrappers/src/linklist_cs.cpp
- replace #include object-store/shared_realm.hp with wrapper_exceptions.hpp

wrappers/src/object-store/shared_realm.cpp
- get_shared_realm fix use of member m_config replaced with realm->m_config

wrappers/src/object-store/impl/transact_log_handler.cpp
- added set_int_unique and set_string_unique just as copies of set_int and set_string

IndexOutOfRangeException
- makeMessage renamed make_message to conform to coding standards

-=-=-=-=-=-=-=-=-=-=-=-=-=-=-=-=-=-=-=-=-=-=-=-=-=-=-=-=-=-=-=-=-=-=-=-=-
#313 Adding Configurations

RealmConfiguration.cs
- added class

IntegrationTests.cs
- added RealmConfigurationTests

Realm.cs
- _config field added to Realm
- moved _DefaultDatabaseName to RealmConfiguration.DEFAULT_REALM_NAME
- GetInstance 
  - get RealmConfiguration.DefaultConfiguration if not specified
  - get path for database from config
- Realm ctor take an RealmConfiguration param

-=-=-=-=-=-=-=-=-=-=-=-=-=-=-=-=-=-=-=-=-=-=-=-=-=-=-=-=-=-=-=-=-=-=-=-=-
#314 Delete Files for Configurations

Realm.cs
- added static DeleteFiles

IntegrationTests.cs
- renamed RealmIntegrationTests to RealmInstanceTests to accurately reflect role
- RealmInstanceTests
  - DeleteRealmFailsIfOpenSameThread added but commented out
  - DeleteRealmWorksIfClosed added
- RealmConfigurationTests.PathIsCanonicalised added

RealmConfiguration.cs
- ConfigWithPath now uses GetFullPath to get a canonical version
  
  
-=-=-=-=-=-=-=-=-=-=-=-=-=-=-=-=-=-=-=-=-=-=-=-=-=-=-=-=-=-=-=-=-=-=-=-=-
#313 Adding Configurations - refactor from code review

RealmConfiguration.cs
- DEFAULT_REALM_NAME renamed DefaultRealmName


-=-=-=-=-=-=-=-=-=-=-=-=-=-=-=-=-=-=-=-=-=-=-=-=-=-=-=-=-=-=-=-=-=-=-=-=-
#320 adding Realm Equality

IntegrationTests.cs
- RealmInstanceTests
  - added GetCachedInstancesSameThread 
  - added GetUniqueInstancesDifferentThreads
  - DeleteRealmWorksIfClosed added test to see if file exists
  - added InstancesHaveDifferentHashes
- RealmConfigurationTests
  - added ConfigurationsAreSame and ConfigurationsAredDifferent
  - added ConfigurationsHaveDifferentHashes
  
Realm.cs
- added Equals(object), Equals(Realm), GetHashCode and IsSameInstance 
    
RealmConfiguration.cs
- added Equals(object), Equals(Realm) and GetHashCode
  
NativeSharedRealm.cs
- added is_same_instance

shared_realm_cs.cpp
- shared_realm_is_same_instance added

-=-=-=-=-=-=-=-=-=-=-=-=-=-=-=-=-=-=-=-=-=-=-=-=-=-=-=-=-=-=-=-=-=-=-=-=-
Refactoring Tests

IntegrationTests.cs
- refactored out RealmInstanceTests as InstanceTests.cs
- refactored out RealmConfigurationTests as ConfigurationTests.cs
- renamed RealmObjectIntegrationTests ObjectIntegrationTests
- renamed file ObjectIntegrationTests.cs

Win32IntegrationTests.cs
- renamed Win32ObjectIntegrationTests.cs
- refactored Win32RealmIntegrationTests as Win32RealmIntegrationTests.cs

Win32ConfigurationTests.cs added

-=-=-=-=-=-=-=-=-=-=-=-=-=-=-=-=-=-=-=-=-=-=-=-=-=-=-=-=-=-=-=-=-=-=-=-=-
#297 Adding Count to All

ObjectIntegrationTests.cs
- CanSimplyCountAll added
- CreateObjectTest use Count directly instead of using ToList

NativeTable.cs
- add table_count_all as count_all

wrappers/table_cs.cpp
- add table_count_all

Realm.cs
- All pass true into RealmQuery ctor

RealmQuery.cs
- _AllObjects flag added
- Expression - added protected set to property
- _provider changed readonly to internal so can lazily set in subclass RealmAll
- Count added 
- ctor(Realm) added bool param to set _allRecords

RealmQueryProvider
- _realm changed from private to internal so can pull back out in RealmQuery


-=-=-=-=-=-=-=-=-=-=-=-=-=-=-=-=-=-=-=-=-=-=-=-=-=-=-=-=-=-=-=-=-=-=-=-=-
#300 Better Migration Message

IntegrationTests.cs
- RealmMigrationTests added

RealmConfiguration.cs
- NotVersioned added
- SchemaVersion property added
- PathToRealm added

Realm.cs
- in Realm ctor, update config SchemaVersion
- Realm.GetInstance 
  - pass in SchemaVersion to NativeSharedRealm.Open
  - add wrappers around open 
- _config field made into public readable property Config

NativeSharedRealm.cs
- get_schema_version added
- open added schemaVersion param

shared_realm_cs.cpp
- shared_realm_get_schema_version added
- shared_realm_open added schemaVersion param and assign to the temp Config created

wrappers/error_handling.cpp
- realm::convert_exception 
  - added case for FormatUpgradeRequired
  - added case for SchemaValidationException treating the same
  
realm_error_type.hpp
- RealmFormatUpgradeRequired added
  
RealmExceptionCodes.cs
- RealmFormatUpgradeRequired added

NativeCommon.cs
- ExceptionThrower - added case for RealmFormatUpgradeRequired

RealmFormatUpgradeRequiredException.cs
- added
- renamed RealmMigrationNeededException
  
  
ForMigrationsToCopyAndMigrate.realm
- added file to copy  

TestHelpers.cs
- CopyBundledDatabaseToDocuments helper added

-=-=-=-=-=-=-=-=-=-=-=-=-=-=-=-=-=-=-=-=-=-=-=-=-=-=-=-=-=-=-=-=-=-=-=-=-
#298 Adding Count, Single, First to standard LINQ results

SimpleLINQtests.cs
- added
- AnyFails and AnySucceeds tests added
- CreateList test added

PeopleTestsBase.cs
- added 

Win32SimpleLINQtests.cs added

ObjectIntegrationTests.cs
- SearchComparingDouble, SearchComparingFloat all moved to SimpleLINQtests
- refactored _realm and _databasePath, plus methods Setup, TearDown and
  MakeThreePeople to PeopleTestsBase
- made subclass of PeopleTestsBase

RealmQueryVisitor.cs
- VisitMethodCall
  - refactored to handle Count and Any
- added ctor to directly pass in Realm

RealmQueryProvider.cs
- added MakeVisitor

RealmQuery.cs
- IEnumerable.GetEnumerator() rewrote to just invoke GetEnumerator<T>
- GetEnumerator<T>() return RealmQueryEnumerator

PeopleTestsBase.cs
- TearDown now delete the temp realm

RealmQueryEnumerator.cs
- added


-=-=-=-=-=-=-=-=-=-=-=-=-=-=-=-=-=-=-=-=-=-=-=-=-=-=-=-=-=-=-=-=-=-=-=-=-
#298 LINQ Refactoring - combine QueryProvider classes

RealmQueryProvider.cs
- changed base from QueryProvider to IQueryProvider

RealmQuery.cs
- _provider type changed to RealmQueryProvider
- ctor take RealmQueryProvider param

QueryProvider.cs
- removed
  
-=-=-=-=-=-=-=-=-=-=-=-=-=-=-=-=-=-=-=-=-=-=-=-=-=-=-=-=-=-=-=-=-=-=-=-=-
#298 Adding Count and Any to standard LINQ results

SimpleLINQtests.cs
- CountFoundItems added

RealmQueryVisitor.cs
- VisitMethodCall
  - implemented Count and Any as returning a ConstantExpression

RealmQueryProvider.cs
- invoke a RealmQueryVisitor.Visit and 
  extract a ConstantExpression from Visit's result, to get an unboxed return value
  
NativeQuery.Count
- changed stub to DLLImport call with no limiting params
  
wrappers/query_cs.cpp
- query_count added

-=-=-=-=-=-=-=-=-=-=-=-=-=-=-=-=-=-=-=-=-=-=-=-=-=-=-=-=-=-=-=-=-=-=-=-=-
#351 Add LINQ Single and First

SimpleLINQtests.cs
- SingleFailsToFind, SingleFindsTooMany, SingleWorks added  
- FirstFailsToFind and FirstWorks added

RealmQueryProvider
- MakeVisitor added Type param RealmQueryVisitor

RealmQueryVisitor.cs
- added _retType
- ctor now takes Type param
- FindNextRowHandle 
  - renamed FindNextObject
  - now includes making object, returns null when fails
- VisitMethodCall - handle First and Single
- MakeObject added

RealmQueryEnumerator.cs
- MoveNext simplified, moved object creation to RealmQueryVisitor

NativeQuery.cs
- find renamed 2nd param from lastMatch to beginAtRow so name is same as core


-=-=-=-=-=-=-=-=-=-=-=-=-=-=-=-=-=-=-=-=-=-=-=-=-=-=-=-=-=-=-=-=-=-=-=-=-
#368 Require IList

RealmList.cs
- changed from public to internal

Realm.cs
- reordered evaluations to check IList ahead of RealmList

RealmObject
- GetListValue had to become internal, was protected, to match RealmList access level


-=-=-=-=-=-=-=-=-=-=-=-=-=-=-=-=-=-=-=-=-=-=-=-=-=-=-=-=-=-=-=-=-=-=-=-=-
BACKING OUT IList

RealmList.cs
- changed back to public from internal

Realm.cs
- CreateObject - don't call _TurnListsIntoRealmLists
- GenerateObjectSchema 
  - don't allow IList

RealmObject
- GetListValue set back to protected access
- _TurnListsIntoRealmLists removed mainly because unusable in IOS
- MakeObject not invoke _TurnListsIntoRealmLists
-_CopyDataFromBackingFieldsToRow removed code to copy from IList


ModuleWeaver.cs
- Execute 
  - look for RealmList instead of IList
  - generate error if has setter as well (new behaviour, was only console message)
  - removed all trace of handling IList for now
- genericGetListValueReference member restored


Use RealmList instead of IList in sample code:
- WeaverTests/AssemblyToProcess/Person.cs
- IntegrationTests.Shared/Person.cs
- RelationshipTests.cs


-=-=-=-=-=-=-=-=-=-=-=-=-=-=-=-=-=-=-=-=-=-=-=-=-=-=-=-=-=-=-=-=-=-=-=-=-
INVESTIGATING/FIXING WINDOWS CRASHES

eror_handling.cpp
- fake_a_native_exception added

NativeCommon.cs
- fake_a_native_exception added

InstanceTests.cs
- FakeExceptionThrowTest added
- FakeExceptionThrowLoopingTest added


-=-=-=-=-=-=-=-=-=-=-=-=-=-=-=-=-=-=-=-=-=-=-=-=-=-=-=-=-=-=-=-=-=-=-=-=-
#335 ADDING PCL LIBRARY IN RELEASE V0.72.0

Realm.PCL created

ThreeLayerRealmXF solution created

ModuleWeaver.cs
- comment out (unused) listType var as the getting of type   
  System.Collections.Generic.List`1 returned null
  

wrappers/Makefile
- bumped versions from 0.95.6 TO 0.96.0

Realm.targets
- set version number in paths as 0.72.0

Realm.nuspec
- added the PCL build of the DLL

RealmWeaverFody.nuspec
- set version number as 0.72.0


-=-=-=-=-=-=-=-=-=-=-=-=-=-=-=-=-=-=-=-=-=-=-=-=-=-=-=-=-=-=-=-=-=-=-=-=-
#394 BUILD FOR ARM64, x86_64  with some Android cleanup

wrappers/Makefile
- incremented NDK command min API from 9 to 10 to match Xamarin

Realm.targets
- set version number in paths as 0.72.1
- added arm64-v8a and x86_64 lib build instructions and dependencies

Realm.nuspec
- added arm64-v8a and x86_64 <file> elements
  (skipping mips for now until clarify if shipping)

wrappers/jni/Application.mk
- added x86_64 arm64-v8a to APP_ABI
  (so they are built into the libs dir)

IntegrationTests.XamarinAndroid
- Project Options - Build - General
  set Target Framework to API 22
- Project Options - Build - Android Application
  set Minimum Android Version to 2.3 (API 10)

-=-=-=-=-=-=-=-=-=-=-=-=-=-=-=-=-=-=-=-=-=-=-=-=-=-=-=-=-=-=-=-=-=-=-=-=-
Renaming RealmQuery

RealmQuery.cs
- rename RealmQuery to RealmResults

RealmQueryPCL.cs
- rename RealmQuery to RealmResults

RealmQueryEnumerator.cs
- rename RealmQueryEnumerator to RealmResultsEnumerator

RealmQueryVisitor.cs
- rename RealmQueryVisitor to RealmResultsVisitor

RealmQueryProvider.cs
- rename RealmQueryProvider to RealmResultsProvider


-=-=-=-=-=-=-=-=-=-=-=-=-=-=-=-=-=-=-=-=-=-=-=-=-=-=-=-=-=-=-=-=-=-=-=-=-
#404 Add way to specify encryption key

RealmConfiguration.cs
- add EncryptionKey property
- Equals(RealmConfiguration rhs) enhanced to check EncryptionKey


wrappers/shared_realm_cs.cpp
shared_realm_open
- change signature to take just byte array of fixed length, dropping the 
  encryption_key_len param

Realm.GetInstance
- pass EncryptionKey to NaiveSharedRealm.open

ConfigurationTests.cs
- EncryptionKeyMustBe64Bytes added
- ValidEncryptionKeyAcceoted added
- UnableToOpenWithNoKey added
- UnableToOpenWithKeyIfNotEncrypted added
- UnableToOpenWithDifferentKey added
- AbleToReopenEncryptedWithSameKey added


-=-=-=-=-=-=-=-=-=-=-=-=-=-=-=-=-=-=-=-=-=-=-=-=-=-=-=-=-=-=-=-=-=-=-=-=-
#393 Update to Core 0.96.1 breaking changes

Makefile
- bumped core version to 0.96.2

Merged Object Store master up to 2016-02-25
"merge pull request #47 from realm/tg/core-0.96.2"
SHA 565e39a287bc625fd27e724c28e999e891ca8df6


-=-=-=-=-=-=-=-=-=-=-=-=-=-=-=-=-=-=-=-=-=-=-=-=-=-=-=-=-=-=-=-=-=-=-=-=-
#299 Fix crash on related RealmList using ToList 

RelationshipTests.cs
- TimHasTwoIterableDogsListed added
- TimsIterableDogsThrowExceptions added

RealmList.cs
- CopyTo implemented stubbed method
 
 
-=-=-=-=-=-=-=-=-=-=-=-=-=-=-=-=-=-=-=-=-=-=-=-=-=-=-=-=-=-=-=-=-=-=-=-=-
#401 Fix Nuget Android relative lib paths

realm.targets
- instead of ../packages use $(SolutionDir)packages
  because need it to be solution-relative in MSBuild terms (not at NuGet time)


-=-=-=-=-=-=-=-=-=-=-=-=-=-=-=-=-=-=-=-=-=-=-=-=-=-=-=-=-=-=-=-=-=-=-=-=-
#362 Simple Bool queries

SimpleLINQtests.cs
- CountFoundItems change isInteresting == true to just test isInteresting

RealmResultsVisitor.cs
- VisitMemberAccess add check for Booleans by themselfs and treat as == true
 
-=-=-=-=-=-=-=-=-=-=-=-=-=-=-=-=-=-=-=-=-=-=-=-=-=-=-=-=-=-=-=-=-=-=-=-=-
#77 Boolean ! operator

SimpleLINQtests.cs
- CountWithNot added

RealmResultsVisitor.cs
- VisitUnary add call to query_not before recursing into nested expression

NativeQuery.cs
- query_not interface added

query_cs.cpp
- query_not added
<<<<<<< HEAD
-=-=-=-=-=-=-=-=-=-=-=-=-=-=-=-=-=-=-=-=-=-=-=-=-=-=-=-=-=-=-=-=-=-=-=-=-
#183 BindingPerformanceTest crashes

RealmHandle.cs
- removed ALL the debug code as testing in HandleDebugging showed it was a source
  of crashes on disposal (as well as other crashes in core)
  
PerformanceTests.cs
- remove commented-out tests
- all tests do commits
- BindingCreateObjectPeformanceTest and BindingPerformanceTest
  - add inner loops with N operations per transaction, parameterised
=======

-=-=-=-=-=-=-=-=-=-=-=-=-=-=-=-=-=-=-=-=-=-=-=-=-=-=-=-=-=-=-=-=-=-=-=-=-
#369 Cleanup ToList in tests
#361 Add LINQ Count(Expression)

remove ToList and use straight All<...>()>Count()
- ObjectIntegrationTests.cs
  - SimpleTest 
  - CreateObjectTest
  
remove ToList and use All<...>.Where(...).Count()
SimpelLINQtests.cs
- CreateList

replace  All<...>.Where(...).Count() with All<...>.Count(...)
SimpleLINQtests.cs
- CountFoundItems
- CountWithNot

replace realm.All<...>().Where( ...).ToList().First() with .All<...>().First(...)
- RelationshipTests.cs
  - TimHasATopDog
  - TimHasTwoIterableDogs
  - TimHasTwoIterableDogsListed
  - TimsIterableDogsThrowExceptions
  - TimRetiredHisTopDog
  - TimAddsADogLater
  - DaniHasNoTopDog

replace realm.All<...>().Where( ...).ToList().First() with .All<...>().Single(...)
- RelationshipTests.cs
  - TimAddsADogByInsert  
  - TimLosesHisDogsByOrder
  - TimLosesHisDogsInOneClear
  - TimLosesBilbo
  - TestExceptionsFromTimsDogsOutOfRange

replace realm.All<...>().Where( ...).ToList()[0] with .All<...>().First(...)
- ObjectIntegrationTests.cs
  - ReadAndWriteEqualityTest

replace realm.All<...>().Where( ...).ToList().First() with .All<...>().Where(...).First()
- RelationshipTests.cs
  - DaniHasNoTopDog
  - TestExceptionsFromEmptyListOutOfRange
  
replace realm.All<...>().Where( ...).ToList().First() with .All<...>().Where(...).First()
- RelationshipTests.cs
  - DaniHasNoDogs  
  - TestExceptionsFromIteratingEmptyList


replace realm.All<...>().Where( ...).ToList().Count with .All<...>().Count(...)
- TestManagingStandaloneThreeLevelRelationship
- TestCircularRelationshipsFromStandaloneTwoStage


RealmResultsVisitor.cs
- RecurseToWhereOrRunLambda added
- VisitMethodCall
  - handle Count, Single and First with no lambda argument, using RecurseToWhereOrRunLambda
  
TODO
NonAutomaticPropertiesShouldBeIgnored
_realm.All<Person>().ToList().Single() to straight
_realm.All<Person>().Single()
>>>>>>> b01315ff
<|MERGE_RESOLUTION|>--- conflicted
+++ resolved
@@ -1706,20 +1706,6 @@
 
 query_cs.cpp
 - query_not added
-<<<<<<< HEAD
--=-=-=-=-=-=-=-=-=-=-=-=-=-=-=-=-=-=-=-=-=-=-=-=-=-=-=-=-=-=-=-=-=-=-=-=-
-#183 BindingPerformanceTest crashes
-
-RealmHandle.cs
-- removed ALL the debug code as testing in HandleDebugging showed it was a source
-  of crashes on disposal (as well as other crashes in core)
-  
-PerformanceTests.cs
-- remove commented-out tests
-- all tests do commits
-- BindingCreateObjectPeformanceTest and BindingPerformanceTest
-  - add inner loops with N operations per transaction, parameterised
-=======
 
 -=-=-=-=-=-=-=-=-=-=-=-=-=-=-=-=-=-=-=-=-=-=-=-=-=-=-=-=-=-=-=-=-=-=-=-=-
 #369 Cleanup ToList in tests
@@ -1786,4 +1772,16 @@
 NonAutomaticPropertiesShouldBeIgnored
 _realm.All<Person>().ToList().Single() to straight
 _realm.All<Person>().Single()
->>>>>>> b01315ff
+
+-=-=-=-=-=-=-=-=-=-=-=-=-=-=-=-=-=-=-=-=-=-=-=-=-=-=-=-=-=-=-=-=-=-=-=-=-
+#183 BindingPerformanceTest crashes
+
+RealmHandle.cs
+- removed ALL the debug code as testing in HandleDebugging showed it was a source
+  of crashes on disposal (as well as other crashes in core)
+  
+PerformanceTests.cs
+- remove commented-out tests
+- all tests do commits
+- BindingCreateObjectPeformanceTest and BindingPerformanceTest
+  - add inner loops with N operations per transaction, parameterised