-=-=-=-=-=-=-=-=-=-=-=-=-=-=-=-=-=-=-=-=-=-=-=-=-=-=-=-=-=-=-=-=-=-=-=-=-
#17 Add Mock CoreProvider

MockCoreProvider.cs
- added to RealmNet project so is universal

RealmWinOnly.sln
- clone of solution with just the minimal targets for testing platform-agnostic code

RealmNet.Tests/CoreProviderTests.cs
- uncommented entire body
- changed generic CoreProvider to MockCoreProvider
- swapped order of propertyName and rowIndex in SetValue calls


-=-=-=-=-=-=-=-=-=-=-=-=-=-=-=-=-=-=-=-=-=-=-=-=-=-=-=-=-=-=-=-=-=-=-=-=-
#53 Splitting out the solutions to be platform-specific

Realm.sln refactored into
- RealmFoundation.sln
- RealmWin.sln
- RealmXamarinAndroid.sln
- RealmXamarinIOS.sln
- RealmXamarinMac.sln

RealmNetWeaver.Tests.csproj
- added

RealmNet.Tests.csproj
- removed

IntegrationTests.csproj
- comment out body of SimpleTest until merge in more of the Mock Provider stuff after this


-=-=-=-=-=-=-=-=-=-=-=-=-=-=-=-=-=-=-=-=-=-=-=-=-=-=-=-=-=-=-=-=-=-=-=-=-
#50 Mocking merge on refactored

RealmQuery.cs 
- refactored out all the classes and types
- QueryProviders.cs
- RealmQueryProvider.cs
- RealmQueryVisitor.cs
- TypeSystem.cs


-=-=-=-=-=-=-=-=-=-=-=-=-=-=-=-=-=-=-=-=-=-=-=-=-=-=-=-=-=-=-=-=-=-=-=-=-
#50 LINQ on one table - weaving in the sample

RealmNet.Tests
- packages.config
  removed bogus old line   <package id="FodyCecil" version="1.28.3" targetFramework="net45" developmentDependency="true" />
- used NuGet PM Install-Package Fody -Version 1.28.3 to get same version as other projects

FodyWeavers.xml
- edited the generated file adding   <RealmNetWeaver />


-=-=-=-=-=-=-=-=-=-=-=-=-=-=-=-=-=-=-=-=-=-=-=-=-=-=-=-=-=-=-=-=-=-=-=-=-
#50 LINQ on one table - update Mock for new ICoreProvider interfaces

MockCoreProvider
- MockSharedGroupHandle added as nested class
- CreateSharedGroup

-=-=-=-=-=-=-=-=-=-=-=-=-=-=-=-=-=-=-=-=-=-=-=-=-=-=-=-=-=-=-=-=-=-=-=-=-
#50 LINQ on one table - single query operators mocked
	
QueryTests.cs
- removed old tests

MockQueryTestsBase.cs
- added with common test data setup
- removed PrepareForQueries - not needed for mocking tests

MockQuerySingleTableTests.cs
- added (copying some logic from previous QueryTests.cs editing)
- TestWhereQueryWithEqualToString refactored to combinatorial TestWhereQueryWithEqual
- SetupCreatedFourRows removed as no longer loading data

MockSharedGroupHandle
- added

RealmPureNetLINQ.sln
- added to only build AnyCPU with just RealmNet tests


ICoreProvider.cs
- QueryEqual renamed AddQueryEqual
- added declarations for 
	AddQueryNotEqual
	AddQueryLessThan
	AddQueryLessOrEqual
	AddQueryGreaterThan
	AddQueryGreaterOrEqual


MockCoreProvider.cs
- QueryEqual renamed AddQueryEqual
- added declarations for 
	AddQueryNotEqual
	AddQueryLessThan
	AddQueryLessOrEqual
	AddQueryGreaterThan
	AddQueryGreaterOrEqual


RealmQueryVisitor.cs
- VisitBinary 
  - refactored a bit
  - checks arguments
  - added rest of binary clauses
  

-=-=-=-=-=-=-=-=-=-=-=-=-=-=-=-=-=-=-=-=-=-=-=-=-=-=-=-=-=-=-=-=-=-=-=-=-
#50 LINQ on one table - simple tests of results with LINQ to Objects

QueryTestsBase.cs
- added

QuerySingleTableTests.cs
- added

RealmNet.Tests
- added configs for x64, x86, ARM and iOS defining USING_REALM_BACKEND

Realm.sln
- set Debug config mappings to build new RealmNet.Tests configs as per solution platform


-=-=-=-=-=-=-=-=-=-=-=-=-=-=-=-=-=-=-=-=-=-=-=-=-=-=-=-=-=-=-=-=-=-=-=-=-
#66 LINQ through to the core - string, bool equals and int searches

wrappers.cpp
added
- query_string_not_equal
- query_bool_not_equal
- query_int_equal, query_int_not_equal, query_int_less, query_int_less_equal, query_int_greater, query_int_greater_equal


UnsafeNativeMethods.shared.cs
added
- query_string_not_equal
- query_bool_not_equal
- query_int_equal, query_int_not_equal, query_int_less, query_int_less_equal, query_int_greater, query_int_greater_equal

added stubs
- query_float_equal, query_float_not_equal


CoreProviderShared.cs
- AddQueryEqual Added int, float and double cases
- AddQueryNotEqual filled out with string, bool, int, float & double cases


QueryTestsBase.cs
- Setup 
  - GetTempFileName
  - commented out float and double fields after realising not yet imp

Interop.Win32.csproj
- set back target platform from .Net 4.6 to 4.5 for compatibility with others


-=-=-=-=-=-=-=-=-=-=-=-=-=-=-=-=-=-=-=-=-=-=-=-=-=-=-=-=-=-=-=-=-=-=-=-=-
#66 LINQ through to the core - refactoring platforms


Interop.Win32.csproj
- added REALM_32 and REALM_64 

Interop.Win32/InteropConfig.cs
- Is64Bit added cases to use hardcoding depending on REALM_32 and REALM_64
- added DLL_NAME

CoreProvider.shared.cs
- RealmColType added conversion function
- AddColumnToTable refactored to one-liner

UnsafeNativeMethods.shared.cs
- AddColumnToTable stripped back to just declaration using DLL_NAME

-=-=-=-=-=-=-=-=-=-=-=-=-=-=-=-=-=-=-=-=-=-=-=-=-=-=-=-=-=-=-=-=-=-=-=-=-
#70 propagating refactoring pattern from #66

UnsafeNativeMethods.shared.cs
- ALL wrapper functions (except table_get_string) selecting between 32 and 64bit variations 
  cleaned up to single extern
- table_get_string removed 

CoreProvider.shared.cs
- added BoolToIntPtr and IntPtrToBool copied from UnsafeNativeMethods.shared.cs
- added StrBufferOverflow, StrBufToStr and StrAllocateBuffer from UnsafeNativeMethods.shared.cs

Cleaned up functions to use externs rather than wrappers from UnsafeNativeMethods:
- AddEmptyRow
- SetValue<T>
- GetValue<T> 
- GetColumnIndex also changed return type to IntPtr
- AddQueryEqual
- AddQueryNotEqual
- CreateSharedGroup
- HasTable
- AddQueryNotEqual

RealmNet.Tests.csproj
- added references to interop Win32, IOS and Android with platform condition

Interop.XamarinAndroid/InteropConfig.cs
- Is64Bit added cases to use hardcoding depending on REALM_32 and REALM_64
- added DLL_NAME

Interop.XamarinIOS/InteropConfig.cs
- Is64Bit added cases to use hardcoding depending on REALM_32 and REALM_64
- added DLL_NAME


Interop.XamarinMac/InteropConfig.cs
- added DLL_NAME

-=-=-=-=-=-=-=-=-=-=-=-=-=-=-=-=-=-=-=-=-=-=-=-=-=-=-=-=-=-=-=-=-=-=-=-=-
#72 LINQ Combinatorial Expressions plus int support

MockQuerySingleTableComboTests.cs added

QuerySingleTableComboTests.cs added

ICoreProvider.cs
- AddQueryGroupBegin/End added
- AddQueryAnd/Or added


MockCoreProvider.cs
- AddQueryGroupBegin/End added
- AddQueryAnd/Or added


CoreProvider.shared.cs
- AddQueryGroupBegin/End added
- AddQueryAnd added (does nothing)
- AddQueryOr added
- AddQueryNotEqual and AddQueryEqual -  comment out unimplemented float/double
- AddQueryLessThan, AddQueryLessThanorEqual, AddQueryGreaterThan and AddQueryGreaterThanOrEqual added


RealmQueryVisitor
- VisitBinary
  - use correct types - AndAlso and OrElse instead of And and Or
  - restructure to use groups and and/or
- VisitCombination added to help VisitCombination

wrappers.cpp
- table_set_int64, table_get_int64 added  
  
UnsafeNativeMethods.shared.cs
- added query_begin_group/ query_end_group
- added table_set_int64, get_int64
- removed stubs table_set_long, table_set_int, table_get_long


-=-=-=-=-=-=-=-=-=-=-=-=-=-=-=-=-=-=-=-=-=-=-=-=-=-=-=-=-=-=-=-=-=-=-=-=-
#72 LINQ Combinatorial Expressions response to code review

Rename USING_REALM_BACKEND to USING_REALM_CORE
- QuerySingleTableComboTests.cs
- QuerySingleTableTests.cs
- QueryTestsBase.cs
- RealmNet.Tests.csproj

wrappers.cpp
- fix tabs to 4 spaces
- query_group_begin, query_group_end and query_or added

UnsafeNativeMethods.shared.cs
- call new wrapper query_group_begin, query_group_end and query_or instead of mistakenly 
  binding to names of core methods on Query
  
QuerySingleTableTests.cs  
QuerySingleTableComboTests.cs  
- remove redundant Assert.That(res != null);

CoreProviderShared.cs
- throw new Exception("Unsupported type " + valueType.Name) for string & bool in
	AddQueryLessThan
	AddQueryLessThanOrEqual 
	AddQueryGreaterThan
    AddQueryGreaterThanOrEqual
    

-=-=-=-=-=-=-=-=-=-=-=-=-=-=-=-=-=-=-=-=-=-=-=-=-=-=-=-=-=-=-=-=-=-=-=-=-
#63 Standalone Objects and better Add syntax

StandaloneCoreProvider.cs
- created as stripped copy of MockCoreProvider

QueryProvider.cs
- use T instead of S in generics, to prevent compiler warning

Realm.cs
- Add added to adopt objects and create one-off write transactions
- ActiveWriteTransaction added
- CreateObject factored mostly out to AdoptNewObject two versions
- CreateTableFor made static


Transaction.cs
- changed _realm to internal so Realm can access

RealmObject.cs
- added inRealm and isStandalone boolean tests    
- constructor check if is active write trans and make standalone otherwise
- SetValue remove code checking if coreProvider null

QueryTestsBase.cs
- TestEntity now descend from RealmObject even when USING_REALM_CORE not defined


UnsafeNativeMethods.shared.cs
CoreProvider.shared.cs
- fix wrapper calls and rename for consistency
  query_begin_group => query_group_begin
  query_end_group => query_group_end

ViewController.cs
- IntegrationTest - change one addition to show the new Add syntax working


-=-=-=-=-=-=-=-=-=-=-=-=-=-=-=-=-=-=-=-=-=-=-=-=-=-=-=-=-=-=-=-=-=-=-=-=-
#63 Standalone Objects - Minor fixes to transactions

Transaction.cs
- Dispose 
  - now do a Commit instead of Rollback
  - call ForgetActiveTransactionThisTread


Realm.cs
- ActiveWriteTransaction renamed ActiveTransaction
- RealmWritingThisThread renamed RealmWithActiveTransactionThisTread
- ForgetActiveTransactionThisTread added

-=-=-=-=-=-=-=-=-=-=-=-=-=-=-=-=-=-=-=-=-=-=-=-=-=-=-=-=-=-=-=-=-=-=-=-=-
#63 new Add Syntax - demo file

HomePageTests.cs added

IntegrationTests.csproj
- added HomePageTests

Realm.cs
- constructor, cope with null ActiveProvider and path 

RealmObject.cs
- RealmObject InRealm and IsStandalone made properties

-=-=-=-=-=-=-=-=-=-=-=-=-=-=-=-=-=-=-=-=-=-=-=-=-=-=-=-=-=-=-=-=-=-=-=-=-
#91 Link and LinkedList samples

ListTests.cs
- added

ICoreProvider.cs
 - added List<T> GetListValue<T>(IGroupHandle groupHandle, string tableName, string propertyName, long rowIndex);

MockCoreProvider.cs
- MockQuery make queryTable internal 
- added GetListValue, SetListValue

StandaloneCoreProvider.cs
- added GetListValue, SetListValue

RealmObject.cs
- added GetListValue, SetListValue forwarding to the provider

ModuleWeaver.cs
- Execute
  - added commented-out, with explanation, break to be able to debug weaving
  - factord out MethodNamed
  - factored out AddGetter and AddSetter
  - added detection of lists to call AddListGetter and AddListSetter
  
-=-=-=-=-=-=-=-=-=-=-=-=-=-=-=-=-=-=-=-=-=-=-=-=-=-=-=-=-=-=-=-=-=-=-=-=-
#91 Link and LinkedList - cleanup

RealmRelatedList temp class 
- renamed RealmList.cs discarding the old RealmList


MockCoreProvider.cs
StandaloneCoreProvider.cs
- fix minor repeated lookup in GetValue, SetValue, GetListValue, SetListValue

RealmObject.cs
- GetListValue, SetListValue now take and return RealmList<T>

ListTests.cs
- explicitly assign RealmList<Dog> rather than using simple braced init


-=-=-=-=-=-=-=-=-=-=-=-=-=-=-=-=-=-=-=-=-=-=-=-=-=-=-=-=-=-=-=-=-=-=-=-=-
#82 splitting unsafe native methods

UnsafeNativeMethods.shared.cs refactored into
- NativeQuery.shared.cs
- NativeTable.shared.cs
- NativeGroup.shared.cs
- Plus a bunch of unimplemented and commented-out decls copied to
  - Unimplemented_NativeMethods_Arguable.txt
  - Unimplemented_NativeMethods_MixedFields.txt
  - Unimplemented_NativeMethods_TableView.txt
- BoolToIntPtr and IntPtrToBool copied back to CoreProvider.shared.cs as that's the only place left they are used

IN projects
  interop.Win32.csproj
  Interop.XamarinAndroid.csproj
  Interop.XamarinIOS.csproj
  Interop.XamarinMac.csproj
- Replace link to UnsafeNativeMethods.shared.cs with three links to  
  - NativeQuery.shared.cs
  - NativeTable.shared.cs
  - NativeGroup.shared.cs
  - NativeSharedGroup.shared.cs
- drop TableViewHandle.shared.cs for now

General change, UnsafeNativeMethods class changed to NativeQuery/Group/Table as required

RowHandle.cs
- IsAttached lambda removed the call to UnsafeNativeMethods.IntPtrToBool and just compare ==1
  allowed moving that function out of UnsafeNativeMethods and don't think simple, time-critical
  stuff should be calling across assemblies for trivia.
  
QueryHandle.shared.cs

Group.cs
- comment out calls to Group methods that previously just threw NotImplemented exceptions
  
Renames after refactoring, to simplify:
NativeGroup.group_ =?> NativeGroup.
NativeQuery.query_ => NativeQuery.
NativeTable.table_ => NativeTable.
NativeGroup.shared_group_ => NativeSharedGroup.


-=-=-=-=-=-=-=-=-=-=-=-=-=-=-=-=-=-=-=-=-=-=-=-=-=-=-=-=-=-=-=-=-=-=-=-=-
Fix Integration Tests copying Wrappers DLL

Wrappers.vcxproj
- Linker / Input / Additional Dependencies
  changed libs to point to core Realm32d.lib and Realm64d.lib

IntegrationTests.Win32.csproj
- added afterbuild target to copy DLL and PDB to output area (doesn't show in VS - edit csproj)


-=-=-=-=-=-=-=-=-=-=-=-=-=-=-=-=-=-=-=-=-=-=-=-=-=-=-=-=-=-=-=-=-=-=-=-=-
#118 Adding IntegrationTests.IOS

Interop.XamarionIOS/AssemblyInfo.cs
- added [assembly: InternalsVisibleTo("IntegrationTestsIOS")]

IntegrationTests.IOS
- created as "Unified API" iOS Unit tests project (which is a full-blown app!)

Copy and rename Win32 => IOS
- Win32IntegrationTests.csproj
- Win32IntegrationTests.cs 
- Win32PerformanceTests.cs

CoreProvider.shared.cs
- added using UIKit and Foundation in order to be able to build on IOS

AbstractPerformanceTests.cs
- changed _databasePath to protected so can set in the subclass Setup

-=-=-=-=-=-=-=-=-=-=-=-=-=-=-=-=-=-=-=-=-=-=-=-=-=-=-=-=-=-=-=-=-=-=-=-=-
Merging IntegrationTests.IOS with the new shared project arch

IntegrationTests.Win32
- added reference to RealmNet.Win32

IntegrationTests.IOS
- renamed IntegrationTests.XamarinIOS
- removed reference to IntegrationTests project
- removed reference to RealmNet Project
- removed reference to InteropShared Project
- added reference to RealmNet.XamarinIOS project
- added direct links to files
  AbstractIntegrationTests.cs
  AbstractPerformanceTests.cs
  Person.cs
  TestHelpers.cs

Realm.sln
- added IntegrationTests.XamarinIOS  


-=-=-=-=-=-=-=-=-=-=-=-=-=-=-=-=-=-=-=-=-=-=-=-=-=-=-=-=-=-=-=-=-=-=-=-=-
Fix renaming of IntegrationTests.IOS to IntegrationTests.XamarinIOS

IntegrationTests.XamarinIOS.csproj
- change assembly name from IntegrationTestsIOS to IntegrationTestsXamarinIOS

RealmNet.XamarinIOS/Properties/AssemblyInfo.cs
- change InternalsVisibleTo target to IntegrationTestsXamarinIOS

-=-=-=-=-=-=-=-=-=-=-=-=-=-=-=-=-=-=-=-=-=-=-=-=-=-=-=-=-=-=-=-=-=-=-=-=-
#139 Fix project configs

Realm.sln - replaced by RealmNet.sln
- changed Configuration Manager
Debug + Release
AnyCPU
  - RealmNetWeaver

x86 and x64
- IntegrationTests.Win32  
- RealmNetWeaver
- RealmNet.Win32
- wrappers

iPhone and iPhoneSimulator
- IntegrationTests.XamarinIOS
- Playground.XamarinIOS
- RealmNet.XamarinIOS
- RealmNetWeaver

ARM
- Playground.XamarinAndroid
- RealmNet.XamarinAndroid
- RealmNetWeaver

RealmNet.XamarinIOS.csproj
- manually edited file to replace AnyCPU platforms with iPhone and iPhoneSimulator
  copying settings from IntegrationTests.XamarionIOS.csproj  
  - changed OutputPath from bin\Debug or bin\Release to bin\$(Platform)\$(Configuration)
- iPhoneSimulator configs
  - added <MtouchArch>i386
  - added <MtouchLink>None
  - added MtouchDebug for debug
  
Cleaning up old solutions - delete all but Realm.sln and RealmWin.sln
- RealmFoundation.sln
- RealmFoundation.sln
- RealmPureNetLINQ.sln
- RealmXamarinAndroid.sln
- RealmXamarinIOS.sln
- RealmXamarinMac.sln

RealmNet.win32.csproj
- added reference to wrappers.vcxproj
- changed default platform from AnyCPU to x86
- removed AnyCPU platforms

IntegrationTests.Win32.csproj
- changed default platform from AnyCPU to x86
- removed AnyCPU platforms

wrappers.vcxproj
- Debug|Win32 and Debug|x64 platform toolset changed from v140_xp to v140

RealmNet.XamarinAndroid.csproj
Playground.XamarinAndroid.csproj
- replace AnyCPU with ARM

RealmNet.XamarinIOS.csproj
- changed default AnyCPU platform to iPhoneSimulator

RealmNet.XamarinMac.csproj
- replace AnyCPU with x64Mac


Playground.XamarinAndroid/MainActivity.cs 
IntegrationTests.XamarinIOS/IOSIntegrationTests.cs
IntegrationTests.XamarinIOS/IOSPerformanceTests.cs
  - removed using RealmNet.Interop 

IntegrationTests.XamarinIOS/IOSPerformanceTests.cs
  
IntegrationTests.Shared/AbstractIntegrationTests.cs  
IntegrationTests.Shared/AbstractPerformanceTests.cs  
- change protection on _databasePath so could update in subclass (NUnitLite issue)  

-=-=-=-=-=-=-=-=-=-=-=-=-=-=-=-=-=-=-=-=-=-=-=-=-=-=-=-=-=-=-=-=-=-=-=-=-
#148 Add Android Integration Tests and Refactor Testing

IntegrationTests.XamarinAndroid.csproj
- created as "Android Unit test" project
- changed Target Framework from 5.1 down to 4.4
- added reference to RealmNet.XamarinAndroid
- added reference to IntegrationTests.Shared

Interop.XamarionAndroid/AssemblyInfo.cs
- added [assembly: InternalsVisibleTo("IntegrationTests.XamarinAndroid")]

In IntegrationTests.shared project
- AbstractIntegrationTests.cs 
  - renamed IntegrationTests.cs 
  - made non-abstract
  - BaseSetup renaned Setup
  - removed empty virtual Setup
  - removed GetTempDatabasePath
  - set CoreProvider
  
- AbstractPerformanceTests 
  - renamed PerformanceTests.cs
  - made non-abstract
  - BaseSetup renaned Setup
  - removed empty virtual Setup
  - removed GetTempDatabasePath
  - set CoreProvider
  - moved  RawPerformanceTest over from Win32PerformanceTest
 
- Win32PerformanceTest - gutted so just there to run tests
- Win32IntegrationTest - gutted


-=-=-=-=-=-=-=-=-=-=-=-=-=-=-=-=-=-=-=-=-=-=-=-=-=-=-=-=-=-=-=-=-=-=-=-=-
#104 splitting wrappers.cpp

NativeTable.cs
- split some methods off to new NativeRow.cs

RowHandle.cs
- use new NativeRow instead

WindowsDLLWrapperDecls.h
- added as requested in PR to have central


exception_catcher.h/cpp
- added

-=-=-=-=-=-=-=-=-=-=-=-=-=-=-=-=-=-=-=-=-=-=-=-=-=-=-=-=-=-=-=-=-=-=-=-=-
#155 EXCEPTION HANDLING IN WRAPPERS - CSHARP SIDE AND COMMS WITHOUT THROWING

wrappers.cpp
- added ManagedExceptionThrowerT, ManagedExceptionThrower and set_exception_thrower

RealmNet.Shared.csproj
- added copies of Java exceptions
	RealmEncryptionNotSupportedException
	RealmException
	RealmIOException
	RealmMigrationNeededException
- added more exceptions to support the codes in RealmExceptionCodes.cs
	RealmRowInvalidException
	RealmRuntimeErrorException
	RealmFatalErrorException
	RealmOutOfMemoryException
	RealmUnsupportedOperationException
	RealmTableInvalidException
	RealmIndexOutOfBoundsException	
	RealmFileAccessErrorException
	RealmFileNotFoundException
	RealmIOFailedException
	RealmIllegalArgumentException
	RealmNoSuchMethodException
	RealmNoSuchFieldException
	RealmClassNotFoundException

RealmExceptionCodes.cs 
- added enum to RealmNet.shared

CoreProvider.cs
- added CoreProvider ctor to set common inc calling SetupExceptionThrower
- added static field sDoneCommonSetup


Added "unsafe" compilation option to enable the callback
- RealmNet.XamarionIOS
- RealmNet.XamarionAndroid


-=-=-=-=-=-=-=-=-=-=-=-=-=-=-=-=-=-=-=-=-=-=-=-=-=-=-=-=-=-=-=-=-=-=-=-=-
#155 Intercepting exceptions in wrappers - Reconcile exceptions with spreadsheet

ExceptionsToManaged.cpp/.h 
- added
- ThrowManaged overloaded function added

Wrappers.cpp
- moved exception throwing code to ExceptionsToManaged.cpp
- all catch statements replaced by CATCH_STD macro

Removed exception classes added to support codes as we are NOT forwarding them
	RealmClassNotFoundException
	RealmEncryptionNotSupportedException
	RealmFatalErrorException
	RealmIllegalArgumentException
	RealmIndexOutOfBoundsException	
	RealmIOException
	RealmIOFailedException
	RealmMigrationNeededException
	RealmNoSuchFieldException
	RealmNoSuchMethodException
	RealmRowInvalidException
	RealmTableInvalidException
	RealmUnsupportedOperationException


Added new subclasses of RealmFileAccessException
	RealmFileExistsException
	RealmPermissionDeniedException
	RealmDecryptionFailedException
	RealmInvalidDatabaseException


RealmExceptionCodes.cs
ExceptionsToManaged.h
- rewrote codes to match new exceptions hierarchy from spreadsheet


ExceptionsToManaged.cpp
- change "if" checks to asserts as per PR review
- realm::ThrowManaged don't take exception parameter any more

NativeCommon.cs
- ExceptionThrower updated to new codes and exception types


-=-=-=-=-=-=-=-=-=-=-=-=-=-=-=-=-=-=-=-=-=-=-=-=-=-=-=-=-=-=-=-=-=-=-=-=-
#155 Intercepting exceptions in wrappers - responses to PR
WindowsDLLWrapperDecls.h
- renamed realm_export_decls.h
- REALM_CORE_WRAPPER_API renamed REALM_EXPORT

-=-=-=-=-=-=-=-=-=-=-=-=-=-=-=-=-=-=-=-=-=-=-=-=-=-=-=-=-=-=-=-=-=-=-=-=-
Fixed integration tests to actually test if stored and fix IOS test

IntegrationTests.cs
- SetAndGetPropertyTest get object back from the store


IntegrationTests.XamarinIOS.csproj
- added packages.config
- added FodyWeavers.xml


-=-=-=-=-=-=-=-=-=-=-=-=-=-=-=-=-=-=-=-=-=-=-=-=-=-=-=-=-=-=-=-=-=-=-=-=-
#67 Adding float and double support

IntegrationTests.shared/Person.cs
- added Score, Latitude and Longitude

IntegrationTests.cs
- SimpleTest - added setters for Score, Latitude and Longitude
- SetAndGetPropertyTest added Score and Latitude tests


RealmObject.cs
- SetValue<T>, GetValue<T> - added cases for single and double

NativeTable.cs
- replaced dummy set/get_float/double with DLL Import calls

table_cs.cpp
- added table_set_float/double table_get_float/double


-=-=-=-=-=-=-=-=-=-=-=-=-=-=-=-=-=-=-=-=-=-=-=-=-=-=-=-=-=-=-=-=-=-=-=-=-
#68 Adding float and double search support

IntegrationTests.cs
- SimpleTest refactored data creation out to MakeThreePeople
- SearchComparingFloat added
- SearchComparingDouble added

query_cs.cpp - added wrapper functions
	query_float_equal
	query_float_not_equal
	query_float_less
	query_float_less_equal
	query_float_greater
	query_float_greater_equal
	query_double_equal
	query_double_not_equal
	query_double_less
	query_double_less_equal
	query_double_greater
	query_double_greater_equal


NativeQuery.cs 
- removed unused int_between
- added DLLImports for 
	"query_float_equal"
	"query_float_not_equal"
	"query_float_less"
	"query_float_less_equal"
	"query_float_greater"
	"query_float_greater_equal"
	"query_double_equal"
	"query_double_not_equal"
	"query_double_less"
	"query_double_less_equal"
	"query_double_greater"
	"query_double_greater_equal"

RealmQueryVisitor.cs - add float and double cases to
	AddQueryEqual
	AddQueryNotEqual
	AddQueryLessThan
	AddQueryLessThanOrEqual
	AddQueryGreaterThan
	AddQueryGreaterThanOrEqual


-=-=-=-=-=-=-=-=-=-=-=-=-=-=-=-=-=-=-=-=-=-=-=-=-=-=-=-=-=-=-=-=-=-=-=-=-
Making wrappers build for IOS with debug to aid debugging from XCode

Makefile
- add multiple targets including iosdbg

RealmNet.XamarinIOS.csproj
- change the path to libwrappers to include the $(Configuration)

-=-=-=-=-=-=-=-=-=-=-=-=-=-=-=-=-=-=-=-=-=-=-=-=-=-=-=-=-=-=-=-=-=-=-=-=-
#198 Fix Exception Throwing

error_handling.cpp
- realm::convert_exception cleaned up to directly use e.what() instead of lambda
  which was originally composing message with file and line but had been
  cut back to just call what() but was on base class so not hitting override.

IntegrationTests.cs
- added  GetInstanceShouldThrowWithBadPath

  		


-=-=-=-=-=-=-=-=-=-=-=-=-=-=-=-=-=-=-=-=-=-=-=-=-=-=-=-=-=-=-=-=-=-=-=-=-
#110 implementing relationships

MarshalHelpers.cs
- RealmColType added cases for RealmObject and RealmList	

RelationshipTests.cs
- added (based on old ListTests.cs in RealmNet)

Realm.cs
- Realm.GenerateObjectSchema 
  - exclude lists from being nullable
  - set the objectType for links
- CreateRowHandle made internal so can use when creating linked objects

ModuleWeaver.cs
- added genericGet/SetListValueReference
- added genericGet/SetObjectValueReference
- Execute
  - use new method references for RealmList and RealmObject properties
  - (side fix) change check to "IgnoredAttribute" from "IgnoreAttribute"
  - check for strings before related types (optimisation)
  - add test weaving in RealmObjects
- IsRealmObject added 

RealmObject.cs  
- Set/GetObjectValue added
- set/GetListValue added (stubbed)

   
table_cs.cpp
Added methods:
- table_set_link
- table_get_link  
- table_clear_link

NativeTable.cs
added decls for 
- set_link
- clear_link
- get_link

-=-=-=-=-=-=-=-=-=-=-=-=-=-=-=-=-=-=-=-=-=-=-=-=-=-=-=-=-=-=-=-=-=-=-=-=-
#110 implementing relationships - finishing lists 
(toMany relationships basics and Add)

RealmList.cs
- made ctor internal instead of public
- uncomment field _parent
- added field _listHandle
- ctor renamed CompleteInit for 2-stage init
- Count method stub implemented
- Add method stub implemented

table_cs.cpp
Added methods:
- table_get_linklist (now returning a SharedLinkViewRef)

linklist_cs.cpp
- added with methods
  linklist_add
  linklist_size
  linklist_destroy

wrappers.xcodeproj
- added linklist_cs.cpp

LinkListHandle
- added with method Unbind

NativeTable.cs
added decls for
- get_linklist

NativeLinkList.cs
- added with mappings to
  linklist_add
  linklist_size
  linklist_destroy

RealmNet.shared.csproj
- added NativeLinkList.cs

RealmObject.cs
- SetListValue now just throws
- GetListValue


TableHandle.cs
- added RootedLinkListHandle
- added TableLinkList

RowHandle.cs
- made RowHandle internal because users should not be using

wrappers/shared_linklist.hpp
- added to declare the SharedLinkViewRef

RelationsihpTests.cs
- TimAcquiresASecondDog added to test Add


-=-=-=-=-=-=-=-=-=-=-=-=-=-=-=-=-=-=-=-=-=-=-=-=-=-=-=-=-=-=-=-=-=-=-=-=-
#110 implementing relationships - finishing lists (toMany relationships)

RelationsihpTests.cs
Added tests
  TimLosesHisDogsByOrder
  TimAddsADogLater 
  TimAddsADogByInsert
  TimLosesHisDogsInOneClear
  TimHasTwoIterableDogs

RealmList.cs
- const ITEM_NOT_FOUND added
- IsFixedSize added
- implemented previously stubbed methods
  Contains
  Clear
  IndexOf
  RemoveAt
  Remove
  GetEnumerator
- RealmListEnumerator<T> filled out all methods  

NativeLinkList.cs
added declarations for
  linklist_erase 
  linklist_get 
  linklist_find
  linklist_insert
  linklist_clear

wrappers/linklist_cs.cpp
added
  linklist_erase 
  linklist_get 
  linklist_find
  linklist_insert
  linklist_clear

RealmObject.cs
- refactroed out MakeObject from GetObjectValue


shared_realm.hpp
- added IndexOutOfRangeException

wrappers/error_handling.cpp
- added case for IndexOutOfRangeException

-=-=-=-=-=-=-=-=-=-=-=-=-=-=-=-=-=-=-=-=-=-=-=-=-=-=-=-=-=-=-=-=-=-=-=-=-
Migrating to Core 0.95.0

Merged current ObjectStore subtree

Makefile
- bumped Core version number to 0.95.0
- corrected names of debug libwrappers.a 

wrappers/object-store/transact_log_handler.*pp
- removed our old copies so we use those in object-store/impl

wrappers/realm-csharp.cpp
- replaced include of realm_delegate.hpp with object-store/binding_context.hpp
- CSharpRealmDelegate parent changed from RealmDelegate to BindingContext

wrappers.xcodeproj
- replaced librealm-ios with librealm-ios-no-bitcode
- set Enable Bitcode to No (was Yes)

Realm	.sln
- replaced old RealmNetWeaver.csproj with RealmNetWeaver.Fody.csproj

Added definition of REALM_HAVE_CONFIG in
- Wrappers/Application.mk
- Wrappers/Android.mk
- Wrappers.xcodeproj

IntegrationTests.XamarinAndroid.csproj
- add wrappers folder so it has linked wrappers+core
- added Fody package
- added RealmNetWeaver into generated FodyWeavers.xml

-=-=-=-=-=-=-=-=-=-=-=-=-=-=-=-=-=-=-=-=-=-=-=-=-=-=-=-=-=-=-=-=-=-=-=-=-
Ensuring Relationships work on Win32

RealmNet.Win32.csproj
- changed to target .Net 4.5 (see issue #222)

Win32RelationshipTests.cs
- added so could do relationship testing under current release

RelationshipTests.cs
- corrected namespace to IntegrationTests.Shared


-=-=-=-=-=-=-=-=-=-=-=-=-=-=-=-=-=-=-=-=-=-=-=-=-=-=-=-=-=-=-=-=-=-=-=-=-
Adding unit tests to finalise the IList addition

RelationshipTests.cs
- TestListRelationship 
  - renamed TestAttachingStandaloneTwoLevelRelationship
  - fixed asserts to be compatible with NUnitLite, for IOS testing
- TestAttachingStandaloneThreeLevelRelationship added
- TestCircularRelationshipsFromStandaloneTwoStage added

ModuleWeaver.cs
- reordered the test for RealmList so shortcircuit kicks out other RealmNet classes quicker
- rewrote test for IList so is faster and more precise


-=-=-=-=-=-=-=-=-=-=-=-=-=-=-=-=-=-=-=-=-=-=-=-=-=-=-=-=-=-=-=-=-=-=-=-=-
#232 Make things internal

change public to internal
	ExpressionVisitor
	Handled
	InteropConfig (3 platform-specific copies)
	QueryHandle
	QueryProvider
	RealmHandle
	RealmQuery
	RealmQueryProvider
	RealmQueryVisitor
	TableHandle
	WovenAttribute
	WovenPropertyAttribute


-=-=-=-=-=-=-=-=-=-=-=-=-=-=-=-=-=-=-=-=-=-=-=-=-=-=-=-=-=-=-=-=-=-=-=-=-
Better error for DateTime

ModuleWeaver.cs
- Execute - added test for System.DateTime with separate error message

Added reference to the RealmNetWeaver.Fody.csproj to trigger it rebulding:
- RealmNet.Win32.cspsproj
- RealmNet.XamarinAndroid.csproj
- RealmNet.XamarinIOS.csproj
- RealmNet.XamarinMAC.csproj


-=-=-=-=-=-=-=-=-=-=-=-=-=-=-=-=-=-=-=-=-=-=-=-=-=-=-=-=-=-=-=-=-=-=-=-=-
Fixing projects to be non IOS Binding

RealmNet.XamarinIOS.csproj
- changed  <ProjectTypeGuids> from
   {8FFB629D-F513-41CE-95D2-7ECE97B6EEEC};{FAE04EC0-301F-11D3-BF4B-00C04F79EFBC}
  to
    {FEACFBD2-3405-455C-9665-78FE426C6842};{FAE04EC0-301F-11D3-BF4B-00C04F79EFBC}
- removed   <Import Project="$(MSBuildExtensionsPath)\Xamarin\iOS\Xamarin.iOS.ObjCBinding.CSharp.targets" />


Properties/AssemblyInfo.cs
- removed using Foundation


-=-=-=-=-=-=-=-=-=-=-=-=-=-=-=-=-=-=-=-=-=-=-=-=-=-=-=-=-=-=-=-=-=-=-=-=-
Big rename

RealmNet.sln renamed Realm.sln

General refactor rename of namespace RealmNet to Realms

All projects with RealmNet in them renamed Realmblah including Fody

README.md
- changed repo name back from realm-.net to realm-dotnet



-=-=-=-=-=-=-=-=-=-=-=-=-=-=-=-=-=-=-=-=-=-=-=-=-=-=-=-=-=-=-=-=-=-=-=-=-
#238 Removing objects should throw RealmOutsideTransactionExcepton

IntegrationTests.cs
- RemoveTest renamed RemoveSucceedsTest
- RemoveOutsideTransactionShouldFail added

Realm.cs
- Remove change to throw RealmOutsideTransactionException

-=-=-=-=-=-=-=-=-=-=-=-=-=-=-=-=-=-=-=-=-=-=-=-=-=-=-=-=-=-=-=-=-=-=-=-=-
#236 Put icons on demo apps

Playground.XamarinIOS
- Launchscreen.xib replaced "Kristian" with "Realm" in copyright
- AppIcons.appiconset - added two icons for 2x and 3x iPhone size


IntegrationTests.XamarinIOS
- AppIcons.appiconset - added two icons for 2x and 3x iPhone size
- info.plist changed to use Asset Catalog for icon

IntegrationTests.XamarinAndroid
- replaced all the icon.png files with matching new icons of same name

Playground.XamarinAndroid
- added set of icons copied from IntegrationTests.XamarinAndroid
- replaced single icon.png in project with all new icons in different sizes
- manually set the added icons as Android Asset (IDE bug fails to set on adding)

-=-=-=-=-=-=-=-=-=-=-=-=-=-=-=-=-=-=-=-=-=-=-=-=-=-=-=-=-=-=-=-=-=-=-=-=-
#223 Better Default Database Path

Realm.cs
- DefaultDatabaseName added
- GetInstance
  - use DefaultDatabaseName
  - use InteropConfig.GetDefaultDatabasePath for path to combine with filename


*/InteropConfig.cs
- changed InteropConfig from internal to public
- GetDefaultDatabasePath 
  - only return document path on all platforms, no filename inclusion
  
-=-=-=-=-=-=-=-=-=-=-=-=-=-=-=-=-=-=-=-=-=-=-=-=-=-=-=-=-=-=-=-=-=-=-=-=-
#100 Cope with Simple Filename

IntegrationTests.cs
- GetInstanceTest - use default filename
- GetInstanceWithJustFilenameTest added  

Realm.cs
- GetInstance
  - check if full path and combine partial with InteropConfig.GetDefaultDatabasePath 


-=-=-=-=-=-=-=-=-=-=-=-=-=-=-=-=-=-=-=-=-=-=-=-=-=-=-=-=-=-=-=-=-=-=-=-=-
#258 Closing Files

IntegrationTests
- InstanceIsCLosedByDispose added

Realm.cs
- IsClosed added to report handle status
- Close added
- Dispose filled out to invoke Close

-=-=-=-=-=-=-=-=-=-=-=-=-=-=-=-=-=-=-=-=-=-=-=-=-=-=-=-=-=-=-=-=-=-=-=-=-
#286 Fix Makefile
Makefile
- revert changes that built using the core-debug target as that doesn't work
  this means the iosdbg works but is not using a debug version of core
  
RelationshipTests.cs
- delete a couple of commented out lines in sample that no longer apply

-=-=-=-=-=-=-=-=-=-=-=-=-=-=-=-=-=-=-=-=-=-=-=-=-=-=-=-=-=-=-=-=-=-=-=-=-
#282 Minor cleanups whilst improving API docs
GroupOpenMode.cs
- removed unused enum

Realm.Shared.csproj
- removed GroupOpenMode.cs

InteropConfig.cs (all)
- made class internal (again)
- removed GetDefaultDatabasePath as it returns same thing in all.

Realm.cs
- GetInstance just use the standard Xamarin call to get SpecialFolder instead of GetDefaultDatabasePath

TransactionState.cs
- removed

RealmList.GetEnumerator
- remove cast

Realm.IsClosed
- changed to property

-=-=-=-=-=-=-=-=-=-=-=-=-=-=-=-=-=-=-=-=-=-=-=-=-=-=-=-=-=-=-=-=-=-=-=-=-
#291 Minor doc edits and rename Attach to Manage

Realm.Attach
- renamed Realm.Manage

IntegrationTests.cs
RelationshipTests.cs
StandaloneObjectTests.cs
- renamed all tests with Attach to Manage

RealmList.cs
- AttachObjectIfNeeded renamed ManageObjectIfNeeded

RealmObjectAlreadyOwnedByRealmException renamed RealmObjectAlreadyManagedByRealmException

RealmObjectOwnedByAnotherRealmException renamed RealmObjectManagedByAnotherRealmException


-=-=-=-=-=-=-=-=-=-=-=-=-=-=-=-=-=-=-=-=-=-=-=-=-=-=-=-=-=-=-=-=-=-=-=-=-
#328 Update to Core 0.95.6
Merged in ObjectStore commit as at 324818f

Makefile
- bump CORE_APPLE_VER and CORE_ANDROID_VER from 0.95.1 to 0.95.6

wrappers/src/wrapper_exceptions.hpp
- added to move exceptions to which are part of wrappers, not ObjectStore

wrappers/src/object-store/shared_realm.hpp
- moved IndexOutOfRangeException to wrapper_exceptions.hpp

wrappers/src/linklist_cs.cpp
- replace #include object-store/shared_realm.hp with wrapper_exceptions.hpp

wrappers/src/object-store/shared_realm.cpp
- get_shared_realm fix use of member m_config replaced with realm->m_config

wrappers/src/object-store/impl/transact_log_handler.cpp
- added set_int_unique and set_string_unique just as copies of set_int and set_string

IndexOutOfRangeException
- makeMessage renamed make_message to conform to coding standards

-=-=-=-=-=-=-=-=-=-=-=-=-=-=-=-=-=-=-=-=-=-=-=-=-=-=-=-=-=-=-=-=-=-=-=-=-
#313 Adding Configurations

RealmConfiguration.cs
- added class

IntegrationTests.cs
- added RealmConfigurationTests

Realm.cs
- _config field added to Realm
- moved _DefaultDatabaseName to RealmConfiguration.DEFAULT_REALM_NAME
- GetInstance 
  - get RealmConfiguration.DefaultConfiguration if not specified
  - get path for database from config
- Realm ctor take an RealmConfiguration param

-=-=-=-=-=-=-=-=-=-=-=-=-=-=-=-=-=-=-=-=-=-=-=-=-=-=-=-=-=-=-=-=-=-=-=-=-
#314 Delete Files for Configurations

Realm.cs
- added static DeleteFiles

IntegrationTests.cs
- renamed RealmIntegrationTests to RealmInstanceTests to accurately reflect role
- RealmInstanceTests
  - DeleteRealmFailsIfOpenSameThread added but commented out
  - DeleteRealmWorksIfClosed added
- RealmConfigurationTests.PathIsCanonicalised added

RealmConfiguration.cs
- ConfigWithPath now uses GetFullPath to get a canonical version
  
  
-=-=-=-=-=-=-=-=-=-=-=-=-=-=-=-=-=-=-=-=-=-=-=-=-=-=-=-=-=-=-=-=-=-=-=-=-
#313 Adding Configurations - refactor from code review

RealmConfiguration.cs
- DEFAULT_REALM_NAME renamed DefaultRealmName


-=-=-=-=-=-=-=-=-=-=-=-=-=-=-=-=-=-=-=-=-=-=-=-=-=-=-=-=-=-=-=-=-=-=-=-=-
#320 adding Realm Equality

IntegrationTests.cs
- RealmInstanceTests
  - added GetCachedInstancesSameThread 
  - added GetUniqueInstancesDifferentThreads
  - DeleteRealmWorksIfClosed added test to see if file exists
  - added InstancesHaveDifferentHashes
- RealmConfigurationTests
  - added ConfigurationsAreSame and ConfigurationsAredDifferent
  - added ConfigurationsHaveDifferentHashes
  
Realm.cs
- added Equals(object), Equals(Realm), GetHashCode and IsSameInstance 
    
RealmConfiguration.cs
- added Equals(object), Equals(Realm) and GetHashCode
  
NativeSharedRealm.cs
- added is_same_instance

shared_realm_cs.cpp
- shared_realm_is_same_instance added

-=-=-=-=-=-=-=-=-=-=-=-=-=-=-=-=-=-=-=-=-=-=-=-=-=-=-=-=-=-=-=-=-=-=-=-=-
Refactoring Tests

IntegrationTests.cs
- refactored out RealmInstanceTests as InstanceTests.cs
- refactored out RealmConfigurationTests as ConfigurationTests.cs
- renamed RealmObjectIntegrationTests ObjectIntegrationTests
- renamed file ObjectIntegrationTests.cs

Win32IntegrationTests.cs
- renamed Win32ObjectIntegrationTests.cs
- refactored Win32RealmIntegrationTests as Win32RealmIntegrationTests.cs

Win32ConfigurationTests.cs added

-=-=-=-=-=-=-=-=-=-=-=-=-=-=-=-=-=-=-=-=-=-=-=-=-=-=-=-=-=-=-=-=-=-=-=-=-
#297 Adding Count to All

ObjectIntegrationTests.cs
- CanSimplyCountAll added
- CreateObjectTest use Count directly instead of using ToList

NativeTable.cs
- add table_count_all as count_all

wrappers/table_cs.cpp
- add table_count_all

Realm.cs
- All pass true into RealmQuery ctor

RealmQuery.cs
- _AllObjects flag added
- Expression - added protected set to property
- _provider changed readonly to internal so can lazily set in subclass RealmAll
- Count added 
- ctor(Realm) added bool param to set _allRecords

RealmQueryProvider
- _realm changed from private to internal so can pull back out in RealmQuery


-=-=-=-=-=-=-=-=-=-=-=-=-=-=-=-=-=-=-=-=-=-=-=-=-=-=-=-=-=-=-=-=-=-=-=-=-
#300 Better Migration Message

IntegrationTests.cs
- RealmMigrationTests added

RealmConfiguration.cs
- NotVersioned added
- SchemaVersion property added
- PathToRealm added

Realm.cs
- in Realm ctor, update config SchemaVersion
- Realm.GetInstance 
  - pass in SchemaVersion to NativeSharedRealm.Open
  - add wrappers around open 
- _config field made into public readable property Config

NativeSharedRealm.cs
- get_schema_version added
- open added schemaVersion param

shared_realm_cs.cpp
- shared_realm_get_schema_version added
- shared_realm_open added schemaVersion param and assign to the temp Config created

wrappers/error_handling.cpp
- realm::convert_exception 
  - added case for FormatUpgradeRequired
  - added case for SchemaValidationException treating the same
  
realm_error_type.hpp
- RealmFormatUpgradeRequired added
  
RealmExceptionCodes.cs
- RealmFormatUpgradeRequired added

NativeCommon.cs
- ExceptionThrower - added case for RealmFormatUpgradeRequired

RealmFormatUpgradeRequiredException.cs
- added
- renamed RealmMigrationNeededException
  
  
ForMigrationsToCopyAndMigrate.realm
- added file to copy  

TestHelpers.cs
- CopyBundledDatabaseToDocuments helper added

-=-=-=-=-=-=-=-=-=-=-=-=-=-=-=-=-=-=-=-=-=-=-=-=-=-=-=-=-=-=-=-=-=-=-=-=-
#298 Adding Count, Single, First to standard LINQ results

SimpleLINQtests.cs
- added
- AnyFails and AnySucceeds tests added
- CreateList test added

PeopleTestsBase.cs
- added 

Win32SimpleLINQtests.cs added

ObjectIntegrationTests.cs
- SearchComparingDouble, SearchComparingFloat all moved to SimpleLINQtests
- refactored _realm and _databasePath, plus methods Setup, TearDown and
  MakeThreePeople to PeopleTestsBase
- made subclass of PeopleTestsBase

RealmQueryVisitor.cs
- VisitMethodCall
  - refactored to handle Count and Any
- added ctor to directly pass in Realm

RealmQueryProvider.cs
- added MakeVisitor

RealmQuery.cs
- IEnumerable.GetEnumerator() rewrote to just invoke GetEnumerator<T>
- GetEnumerator<T>() return RealmQueryEnumerator

PeopleTestsBase.cs
- TearDown now delete the temp realm

RealmQueryEnumerator.cs
- added


-=-=-=-=-=-=-=-=-=-=-=-=-=-=-=-=-=-=-=-=-=-=-=-=-=-=-=-=-=-=-=-=-=-=-=-=-
#298 LINQ Refactoring - combine QueryProvider classes

RealmQueryProvider.cs
- changed base from QueryProvider to IQueryProvider

RealmQuery.cs
- _provider type changed to RealmQueryProvider
- ctor take RealmQueryProvider param

QueryProvider.cs
- removed
  
-=-=-=-=-=-=-=-=-=-=-=-=-=-=-=-=-=-=-=-=-=-=-=-=-=-=-=-=-=-=-=-=-=-=-=-=-
#298 Adding Count and Any to standard LINQ results

SimpleLINQtests.cs
- CountFoundItems added

RealmQueryVisitor.cs
- VisitMethodCall
  - implemented Count and Any as returning a ConstantExpression

RealmQueryProvider.cs
- invoke a RealmQueryVisitor.Visit and 
  extract a ConstantExpression from Visit's result, to get an unboxed return value
  
NativeQuery.Count
- changed stub to DLLImport call with no limiting params
  
wrappers/query_cs.cpp
- query_count added

-=-=-=-=-=-=-=-=-=-=-=-=-=-=-=-=-=-=-=-=-=-=-=-=-=-=-=-=-=-=-=-=-=-=-=-=-
#351 Add LINQ Single and First

SimpleLINQtests.cs
- SingleFailsToFind, SingleFindsTooMany, SingleWorks added  
- FirstFailsToFind and FirstWorks added

RealmQueryProvider
- MakeVisitor added Type param RealmQueryVisitor

RealmQueryVisitor.cs
- added _retType
- ctor now takes Type param
- FindNextRowHandle 
  - renamed FindNextObject
  - now includes making object, returns null when fails
- VisitMethodCall - handle First and Single
- MakeObject added

RealmQueryEnumerator.cs
- MoveNext simplified, moved object creation to RealmQueryVisitor

NativeQuery.cs
- find renamed 2nd param from lastMatch to beginAtRow so name is same as core


-=-=-=-=-=-=-=-=-=-=-=-=-=-=-=-=-=-=-=-=-=-=-=-=-=-=-=-=-=-=-=-=-=-=-=-=-
#368 Require IList

RealmList.cs
- changed from public to internal

Realm.cs
- reordered evaluations to check IList ahead of RealmList

RealmObject
- GetListValue had to become internal, was protected, to match RealmList access level


-=-=-=-=-=-=-=-=-=-=-=-=-=-=-=-=-=-=-=-=-=-=-=-=-=-=-=-=-=-=-=-=-=-=-=-=-
BACKING OUT IList

RealmList.cs
- changed back to public from internal

Realm.cs
- CreateObject - don't call _TurnListsIntoRealmLists
- GenerateObjectSchema 
  - don't allow IList

RealmObject
- GetListValue set back to protected access
- _TurnListsIntoRealmLists removed mainly because unusable in IOS
- MakeObject not invoke _TurnListsIntoRealmLists
-_CopyDataFromBackingFieldsToRow removed code to copy from IList


ModuleWeaver.cs
- Execute 
  - look for RealmList instead of IList
  - generate error if has setter as well (new behaviour, was only console message)
  - removed all trace of handling IList for now
- genericGetListValueReference member restored


Use RealmList instead of IList in sample code:
- WeaverTests/AssemblyToProcess/Person.cs
- IntegrationTests.Shared/Person.cs
- RelationshipTests.cs


-=-=-=-=-=-=-=-=-=-=-=-=-=-=-=-=-=-=-=-=-=-=-=-=-=-=-=-=-=-=-=-=-=-=-=-=-
INVESTIGATING/FIXING WINDOWS CRASHES

eror_handling.cpp
- fake_a_native_exception added

NativeCommon.cs
- fake_a_native_exception added

InstanceTests.cs
- FakeExceptionThrowTest added
- FakeExceptionThrowLoopingTest added


-=-=-=-=-=-=-=-=-=-=-=-=-=-=-=-=-=-=-=-=-=-=-=-=-=-=-=-=-=-=-=-=-=-=-=-=-
#335 ADDING PCL LIBRARY IN RELEASE V0.72.0

Realm.PCL created

ThreeLayerRealmXF solution created

ModuleWeaver.cs
- comment out (unused) listType var as the getting of type   
  System.Collections.Generic.List`1 returned null
  

wrappers/Makefile
- bumped versions from 0.95.6 TO 0.96.0

Realm.targets
- set version number in paths as 0.72.0

Realm.nuspec
- added the PCL build of the DLL

RealmWeaverFody.nuspec
- set version number as 0.72.0


-=-=-=-=-=-=-=-=-=-=-=-=-=-=-=-=-=-=-=-=-=-=-=-=-=-=-=-=-=-=-=-=-=-=-=-=-
#394 BUILD FOR ARM64, x86_64  with some Android cleanup

wrappers/Makefile
- incremented NDK command min API from 9 to 10 to match Xamarin

Realm.targets
- set version number in paths as 0.72.1
- added arm64-v8a and x86_64 lib build instructions and dependencies

Realm.nuspec
- added arm64-v8a and x86_64 <file> elements
  (skipping mips for now until clarify if shipping)

wrappers/jni/Application.mk
- added x86_64 arm64-v8a to APP_ABI
  (so they are built into the libs dir)

IntegrationTests.XamarinAndroid
- Project Options - Build - General
  set Target Framework to API 22
- Project Options - Build - Android Application
  set Minimum Android Version to 2.3 (API 10)

-=-=-=-=-=-=-=-=-=-=-=-=-=-=-=-=-=-=-=-=-=-=-=-=-=-=-=-=-=-=-=-=-=-=-=-=-
Renaming RealmQuery

RealmQuery.cs
- rename RealmQuery to RealmResults

RealmQueryPCL.cs
- rename RealmQuery to RealmResults

RealmQueryEnumerator.cs
- rename RealmQueryEnumerator to RealmResultsEnumerator

RealmQueryVisitor.cs
- rename RealmQueryVisitor to RealmResultsVisitor

RealmQueryProvider.cs
- rename RealmQueryProvider to RealmResultsProvider


-=-=-=-=-=-=-=-=-=-=-=-=-=-=-=-=-=-=-=-=-=-=-=-=-=-=-=-=-=-=-=-=-=-=-=-=-
#404 Add way to specify encryption key

RealmConfiguration.cs
- add EncryptionKey property
- Equals(RealmConfiguration rhs) enhanced to check EncryptionKey


wrappers/shared_realm_cs.cpp
shared_realm_open
- change signature to take just byte array of fixed length, dropping the 
  encryption_key_len param

Realm.GetInstance
- pass EncryptionKey to NaiveSharedRealm.open

ConfigurationTests.cs
- EncryptionKeyMustBe64Bytes added
- ValidEncryptionKeyAcceoted added
- UnableToOpenWithNoKey added
- UnableToOpenWithKeyIfNotEncrypted added
- UnableToOpenWithDifferentKey added
- AbleToReopenEncryptedWithSameKey added


-=-=-=-=-=-=-=-=-=-=-=-=-=-=-=-=-=-=-=-=-=-=-=-=-=-=-=-=-=-=-=-=-=-=-=-=-
#393 Update to Core 0.96.1 breaking changes

Makefile
- bumped core version to 0.96.2

Merged Object Store master up to 2016-02-25
"merge pull request #47 from realm/tg/core-0.96.2"
SHA 565e39a287bc625fd27e724c28e999e891ca8df6


-=-=-=-=-=-=-=-=-=-=-=-=-=-=-=-=-=-=-=-=-=-=-=-=-=-=-=-=-=-=-=-=-=-=-=-=-
#299 Fix crash on related RealmList using ToList 

RelationshipTests.cs
- TimHasTwoIterableDogsListed added
- TimsIterableDogsThrowExceptions added

RealmList.cs
- CopyTo implemented stubbed method
 
 
-=-=-=-=-=-=-=-=-=-=-=-=-=-=-=-=-=-=-=-=-=-=-=-=-=-=-=-=-=-=-=-=-=-=-=-=-
#401 Fix Nuget Android relative lib paths

realm.targets
- instead of ../packages use $(SolutionDir)packages
  because need it to be solution-relative in MSBuild terms (not at NuGet time)


-=-=-=-=-=-=-=-=-=-=-=-=-=-=-=-=-=-=-=-=-=-=-=-=-=-=-=-=-=-=-=-=-=-=-=-=-
#362 Simple Bool queries

SimpleLINQtests.cs
- CountFoundItems change isInteresting == true to just test isInteresting

RealmResultsVisitor.cs
- VisitMemberAccess add check for Booleans by themselfs and treat as == true
 
-=-=-=-=-=-=-=-=-=-=-=-=-=-=-=-=-=-=-=-=-=-=-=-=-=-=-=-=-=-=-=-=-=-=-=-=-
#77 Boolean ! operator

SimpleLINQtests.cs
- CountWithNot added

RealmResultsVisitor.cs
- VisitUnary add call to query_not before recursing into nested expression

NativeQuery.cs
- query_not interface added

query_cs.cpp
- query_not added

-=-=-=-=-=-=-=-=-=-=-=-=-=-=-=-=-=-=-=-=-=-=-=-=-=-=-=-=-=-=-=-=-=-=-=-=-
#369 Cleanup ToList in tests
#361 Add LINQ Count(Expression)

remove ToList and use straight All<...>()>Count()
- ObjectIntegrationTests.cs
  - SimpleTest 
  - CreateObjectTest
  
remove ToList and use All<...>.Where(...).Count()
SimpelLINQtests.cs
- CreateList

replace  All<...>.Where(...).Count() with All<...>.Count(...)
SimpleLINQtests.cs
- CountFoundItems
- CountWithNot

replace realm.All<...>().Where( ...).ToList().First() with .All<...>().First(...)
- RelationshipTests.cs
  - TimHasATopDog
  - TimHasTwoIterableDogs
  - TimHasTwoIterableDogsListed
  - TimsIterableDogsThrowExceptions
  - TimRetiredHisTopDog
  - TimAddsADogLater
  - DaniHasNoTopDog

replace realm.All<...>().Where( ...).ToList().First() with .All<...>().Single(...)
- RelationshipTests.cs
  - TimAddsADogByInsert  
  - TimLosesHisDogsByOrder
  - TimLosesHisDogsInOneClear
  - TimLosesBilbo
  - TestExceptionsFromTimsDogsOutOfRange

replace realm.All<...>().Where( ...).ToList()[0] with .All<...>().First(...)
- ObjectIntegrationTests.cs
  - ReadAndWriteEqualityTest

replace realm.All<...>().Where( ...).ToList().First() with .All<...>().Where(...).First()
- RelationshipTests.cs
  - DaniHasNoTopDog
  - TestExceptionsFromEmptyListOutOfRange
  
replace realm.All<...>().Where( ...).ToList().First() with .All<...>().Where(...).First()
- RelationshipTests.cs
  - DaniHasNoDogs  
  - TestExceptionsFromIteratingEmptyList


replace realm.All<...>().Where( ...).ToList().Count with .All<...>().Count(...)
- TestManagingStandaloneThreeLevelRelationship
- TestCircularRelationshipsFromStandaloneTwoStage


RealmResultsVisitor.cs
- RecurseToWhereOrRunLambda added
- VisitMethodCall
  - handle Count, Single and First with no lambda argument, using RecurseToWhereOrRunLambda
  

-=-=-=-=-=-=-=-=-=-=-=-=-=-=-=-=-=-=-=-=-=-=-=-=-=-=-=-=-=-=-=-=-=-=-=-=-
#183 BindingPerformanceTest crashes

RealmHandle.cs
- removed ALL the debug code as testing in HandleDebugging showed it was a source
  of crashes on disposal (as well as other crashes in core)
  
PerformanceTests.cs
- remove commented-out tests
- all tests do commits
- BindingCreateObjectPeformanceTest and BindingPerformanceTest
  - add inner loops with N operations per transaction, parameterised

-=-=-=-=-=-=-=-=-=-=-=-=-=-=-=-=-=-=-=-=-=-=-=-=-=-=-=-=-=-=-=-=-=-=-=-=-
#352 Using Results in LINQ

ObjectIntegrationTests.cs
ObjectIntegrationTests.IteratePeople
- added

Realm.cs
- added static ObjectSchemaCache
- Realm static ctor - init ObjectSchemaCache
- GenerateObjectSchema
  - use and update ObjectSchemaCache
- MakeResultsForTable added
- MakeResultsForQuery added
- CreateResultsHandle added
- MakeObjectForRow added (moved from RealmResultsVisitor.MakeObject)

NativeQuery.cs
- renamed "find" to findDirect to trigger compiler errors, discourage use and make it clear being used for (rare) specifics

RealmResults.cs
- FindNextObject 
  - param renamed nextOrdinalIndex because not based on row indexes any more
- VisitMethodCall 
  - use renamed findDirect for "Any" and "Single"
- GetEnumerator  
  - use _resultsHandle (cached)
  - update _resultsHandle for All using MakeResultsForTable
  - update _resultsHandle using MakeResultsForQuery  

RealmResultsEnumerator.cs
- _rowIndex renamed _ordinalIndex because it's not just rows
- _enumerating removed
- ResultsHandle _enumeratingResults added

RealmResultsVisitor.cs
- FindNextObject removed (was used only by RealmResultsEnumerator)
- MakeObject moved to Realm.MakeObjectForRow  
- _coreQueryHandle made internal so it can be grabbed 
- made methods static that just build the query parameter
  
ResultsHandle.cs
- added

NativeResults.cs
- added

results_cs.cpp
- added

wrappers/jni/Android.mk
- added entry LOCAL_SRC_FILES += src/results_cs.cpp

Wrappers.xcodeproj
- added results_cs.cpp

Realm.Shared.csproj
- added NativeResults.cs, ResultsHandle.cs

SimpleLINQTests.cs
Changed tests to also include using Where(...).Blah() not just Blah(....)
- SingleFindsTooMany
- SingleFailsToFind
- SingleWorks
- FirstFailsToFind
- FirstWorks

-=-=-=-=-=-=-=-=-=-=-=-=-=-=-=-=-=-=-=-=-=-=-=-=-=-=-=-=-=-=-=-=-=-=-=-=-
private#47 Fix Tests to use default.realm and cleanup

PerformanceTests.cs
PeopleTestsBase.cs
DateTimeTests.cs
RelationshipTests.cs
AccessTests.cs
- _databasePath removed
- Setup 
  - use standard config instead of GetTempFilename
  - delete prior GetInstance


StandaloneObjectTests.cs
- Setup just delete standard Realm
- AddToRealm use default realm not temp


ObjectIntegrationTests.cs
- ManageAnObjectFromAnotherRealmShouldFail
  - use fixed realm name for secondary realm
  - delete secondary realm


InstanceTests.cs
- added const specialRealmName 
- general search and replace "EnterTheMagic.realm" with specialRealmName
- use default configuration in most tests

- Setup
  - delete standard realm
  - delete   
  

ConfigurationTests.cs
- use unique strings for paths all tests

wrappers/debug.cpp
- added check to ensure doesn't invoke invalid callback


-=-=-=-=-=-=-=-=-=-=-=-=-=-=-=-=-=-=-=-=-=-=-=-=-=-=-=-=-=-=-=-=-=-=-=-=-
#346 Limit Classes by Realm

RealmConfiguration.cs
- added ObjectClasses member (named to match Cocoa)
    
    
InstanceTests.cs
- RealmWithOneClassThrowsIfUseOther added
- RealmWithOneClassWritesDesiredClass added
- RealmObjectClassesOnlyAllowRealmObjects added

Realm.cs
- CreateObject(Type)
  - check for ObjectClasses on the config and throw an exception if class doesn't match.
- GetInstance 
  - check for ObjectClasses on the config and limit schema init to that list 
  - check that objectClasses are all RealmObject types


-=-=-=-=-=-=-=-=-=-=-=-=-=-=-=-=-=-=-=-=-=-=-=-=-=-=-=-=-=-=-=-=-=-=-=-=-
Private #50 - Fix Failure to Close

shared_realm_cs.cpp
- shared_realm_destroy - close the Realm as well as deleting shared handle


InstanceTests.cs
- GetUniqueInstancesDifferentThreads made explicit until fixed
  to separate effect of its failure from running other tests.



-=-=-=-=-=-=-=-=-=-=-=-=-=-=-=-=-=-=-=-=-=-=-=-=-=-=-=-=-=-=-=-=-=-=-=-=-
#444 Fix Analytics to match Cocoa

RealmWeaver/Analytics.cs
- TargetOS changed case and content to match 
- Analytics.JsonTemplate
  - Binding changed to "dotnet"
  - "Langauge" : "c#" added
- ComputeHostOSNameAndVersion 
  - report standard lowercase ids
  - report windows instead of Generic .net
- TargetOS      
  - report standard lowercase ids


-=-=-=-=-=-=-=-=-=-=-=-=-=-=-=-=-=-=-=-=-=-=-=-=-=-=-=-=-=-=-=-=-=-=-=-=-
#353 Specifying Sort

SortingTests.cs 
- added

SortOrderHandle.cs
- added
  
RealmResults.cs
- RealmResults changed from IQueryable<T> to IOrderedQueryable<T>
- CreateResultsHandle get sort handle and pass to MakeResultsForQuery

Realm.cs
- MakeResultsForQuery add optionalSortOrder param
- MakeSortOrderForTable added
- CreateSortOrderHandle added

RealmResultsVisitor.cs
- VisitMethodCall - added:
  - OrderBy   
  - OrderByDescending
  - ThenBy
  - ThenByDescending  
 
NativeSortOrder.cs
- added

NativeResults.cs
- added create_for_query_sorted decl
- added create_for_table_sorted decl
  
results_cs.cpp
- SortOrderWrapper added
- added create_for_query_sorted 
- added results_create_for_table_sorted 
- added sortorder_create_for_table, sortorder_destroy & sortorder_add_clause

-=-=-=-=-=-=-=-=-=-=-=-=-=-=-=-=-=-=-=-=-=-=-=-=-=-=-=-=-=-=-=-=-=-=-=-=-
<<<<<<< HEAD
#360 First with Sort

SortingTests.cs 
- added FirstIsDifferentSorted

RealmResultsVisitor.cs
- VisitMethodCall - add logic to get First from Results if sorted
=======
Private #49 Fix Android Debug Libs + #46 Cleanup Android targets

IntegrationTests.XamarinAndroid.csproj
- uncomment the Debug conditional section
- put the Release condition back on the Release ItemGroup
- Add the 64bit libs back into BOTH groups.

NuGet/NuGet.Library/Realm.targets
- removed armeabi entry for libwrappers.so

wrappers/jni/Application.mk
- conditionally add REALM_DEBUG to APP_CPPFLAGS
>>>>>>> 3f5c909b
<|MERGE_RESOLUTION|>--- conflicted
+++ resolved
@@ -1978,7 +1978,6 @@
 - added sortorder_create_for_table, sortorder_destroy & sortorder_add_clause
 
 -=-=-=-=-=-=-=-=-=-=-=-=-=-=-=-=-=-=-=-=-=-=-=-=-=-=-=-=-=-=-=-=-=-=-=-=-
-<<<<<<< HEAD
 #360 First with Sort
 
 SortingTests.cs 
@@ -1986,7 +1985,8 @@
 
 RealmResultsVisitor.cs
 - VisitMethodCall - add logic to get First from Results if sorted
-=======
+
+-=-=-=-=-=-=-=-=-=-=-=-=-=-=-=-=-=-=-=-=-=-=-=-=-=-=-=-=-=-=-=-=-=-=-=-=-
 Private #49 Fix Android Debug Libs + #46 Cleanup Android targets
 
 IntegrationTests.XamarinAndroid.csproj
@@ -1998,5 +1998,4 @@
 - removed armeabi entry for libwrappers.so
 
 wrappers/jni/Application.mk
-- conditionally add REALM_DEBUG to APP_CPPFLAGS
->>>>>>> 3f5c909b
+- conditionally add REALM_DEBUG to APP_CPPFLAGS