--- conflicted
+++ resolved
@@ -1,4 +1,4 @@
-﻿/* Copyright 2015 Realm Inc - All Rights Reserved
+/* Copyright 2015 Realm Inc - All Rights Reserved
  * Proprietary and Confidential
  */
  
@@ -83,18 +83,12 @@
                 Debug.Write("  -- Property: " + prop.Name + " (column: " + columnName + ".. ");
                 //TODO check if has either setter or getter and adjust accordingly - https://github.com/realm/realm-dotnet/issues/101
                 if (prop.PropertyType.Namespace == "System" 
-                    && (prop.PropertyType.IsPrimitive || prop.PropertyType.Name == "String"))  // most common tested first
+                    && (prop.PropertyType.IsPrimitive || prop.PropertyType.Name == "String" || prop.PropertyType.Name == "DateTimeOffset"))  // most common tested first
                 {
                     AddGetter(prop, columnName, genericGetValueReference);
                     AddSetter(prop, columnName, genericSetValueReference);
                 }
-<<<<<<< HEAD
-                else if (prop.PropertyType.Namespace == "System" 
-                    && (prop.PropertyType.IsPrimitive || prop.PropertyType.Name == "String" || prop.PropertyType.Name == "DateTimeOffset"))
-=======
                 else if (prop.PropertyType.Namespace == "RealmNet" && prop.PropertyType.Name == "RealmList`1")
-
->>>>>>> 0fb29045
                 {
                     // we may handle things differently here to handle init with a braced collection
                     AddGetter(prop, columnName, genericGetListValueReference);
@@ -105,7 +99,6 @@
                     AddGetter(prop, columnName, genericGetObjectValueReference);
                     AddSetter(prop, columnName, genericSetObjectValueReference);  // with casting in the RealmObject methods, should just work
                 }
-
                 else {
                     throw new NotSupportedException($"class '{type.Name}' field '{columnName}' is a {prop.PropertyType} which is not yet supported");
                 }
