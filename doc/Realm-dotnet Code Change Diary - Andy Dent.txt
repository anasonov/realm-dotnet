--- conflicted
+++ resolved
@@ -805,7 +805,17 @@
 	AddQueryGreaterThanOrEqual
 
 
-<<<<<<< HEAD
+-=-=-=-=-=-=-=-=-=-=-=-=-=-=-=-=-=-=-=-=-=-=-=-=-=-=-=-=-=-=-=-=-=-=-=-=-
+Making wrappers build for IOS with debug to aid debugging from XCode
+
+Makefile
+- add multiple targets including iosdbg
+
+RealmNet.XamarinIOS.csproj
+- change the path to libwrappers to include the $(Configuration)
+
+	
+
 
 -=-=-=-=-=-=-=-=-=-=-=-=-=-=-=-=-=-=-=-=-=-=-=-=-=-=-=-=-=-=-=-=-=-=-=-=-
 #110 implementing relationships
@@ -816,15 +826,3 @@
 RelationshipTests.cs
 - added (based on old ListTests.cs in RealmNet)
 
-=======
--=-=-=-=-=-=-=-=-=-=-=-=-=-=-=-=-=-=-=-=-=-=-=-=-=-=-=-=-=-=-=-=-=-=-=-=-
-Making wrappers build for IOS with debug to aid debugging from XCode
-
-Makefile
-- add multiple targets including iosdbg
-
-RealmNet.XamarinIOS.csproj
-- change the path to libwrappers to include the $(Configuration)
-
-	
->>>>>>> 675feefb
