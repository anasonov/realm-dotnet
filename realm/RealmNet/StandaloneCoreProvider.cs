--- conflicted
+++ resolved
@@ -83,13 +83,8 @@
             int colIndex = table.ColumnIndexes[propertyName];
             Debug.Assert(expectedType == typeof(T));
 
-<<<<<<< HEAD
-            int index = (int)rowIndex;
-            var row = table.Rows[index];
-=======
             var index = (int)rowHandle.RowIndex;
             var row = _tables[tableName].Rows[index];
->>>>>>> 72c57999
             T ret = (T)row[colIndex];
             return ret;
         }
@@ -101,54 +96,26 @@
             int colIndex = table.ColumnIndexes[propertyName];
             Debug.Assert(expectedType == typeof(T));
 
-<<<<<<< HEAD
-            int index = (int)rowIndex;
-            var row = table.Rows[index];
-            row[colIndex] = value;
-        }
-
-
-        //TODO decide if these make any sense - do standalone objects have related data?
-        public IList<T> GetListValue<T>(IGroupHandle groupHandle, string tableName, string propertyName, long rowIndex)
-        {
-            var table = _tables[tableName];
-            Type expectedType = table.Columns[propertyName];
-            int colIndex = table.ColumnIndexes[propertyName];
-            Debug.Assert(expectedType == typeof(List<T>));
-
-            int index = (int)rowIndex;
-            var row = table.Rows[index];
-            IList<T> ret = (IList<T>)row[colIndex];
-            return ret;
-        }
-
-
-        //TODO decide if these make any sense - do standalone objects have related data?
-        public void SetListValue<T>(IGroupHandle groupHandle, string tableName, string propertyName, long rowIndex, IList<T> value)
-        {
-            var table = _tables[tableName];
-            Type expectedType = table.Columns[propertyName];
-            int colIndex = table.ColumnIndexes[propertyName];
-            Debug.Assert(expectedType == typeof(T));
-
-            int index = (int)rowIndex;
-            var row = table.Rows[index];
-            row[colIndex] = value;
-        }
-
-
-=======
             var index = (int)rowHandle.RowIndex;
             var row = _tables[tableName].Rows[index];
             row[colIndex] = value;
         }
 
+        public IList<T> GetListValue<T>(IGroupHandle groupHandle, string tableName, string propertyName, IRowHandle rowHandle)
+        {
+            throw new NotImplementedException();
+        }
+
+        public void SetListValue<T>(IGroupHandle groupHandle, string tableName, string propertyName, IRowHandle rowHandle, IList<T> value)
+        {
+            throw new NotImplementedException();
+        }
+
         public void RemoveRow(IGroupHandle groupHandle, string tableName, IRowHandle rowHandle)
         {
             throw new NotImplementedException();
         }
 
->>>>>>> 72c57999
         public IQueryHandle CreateQuery(IGroupHandle groupHandle, string tableName)
         {
             return null;
