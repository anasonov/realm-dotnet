--- conflicted
+++ resolved
@@ -36,8 +36,7 @@
             queryTable = tableName;
         }
 
-        internal readonly string queryTable;
-
+        private readonly string queryTable;
         public void Dispose()
         {
         }
@@ -153,17 +152,10 @@
             var colIndex = table.ColumnIndexes[propertyName];
             Debug.Assert(expectedType == typeof(T));
 
-<<<<<<< HEAD
-            int index = (int)rowIndex;
+            var index = (int)rowHandle.RowIndex;
             var row = table.Rows[index];
-            T ret = (T)row[colIndex];
-            notifyOnCall ($"GetValue({tableName}, prop={propertyName}, row={rowIndex}) returns {ret}");
-=======
-            var index = (int)rowHandle.RowIndex;
-            var row = _tables[tableName].Rows[index];
             var ret = (T)row[colIndex];
             notifyOnCall ($"GetValue({tableName}, prop={propertyName}, row={index}) returns {ret}");
->>>>>>> 72c57999
             return ret;
         }
 
@@ -177,49 +169,19 @@
             var colIndex = table.ColumnIndexes[propertyName];
             Debug.Assert(expectedType == typeof(T));
 
-<<<<<<< HEAD
-            int index = (int)rowIndex;
             var row = table.Rows[index];
             row[colIndex] = value;
         }
 
-
-        public IList<T> GetListValue<T>(IGroupHandle groupHandle, string tableName, string propertyName, long rowIndex)
-        {
-            var table = _tables[tableName];
-            Type expectedType = table.Columns[propertyName];
-            int colIndex = table.ColumnIndexes[propertyName];
-            Debug.Assert(expectedType == typeof(IList<T>));
-
-            int index = (int)rowIndex;
-            var row = table.Rows[index];
-            IList<T> ret = (IList<T>)row[colIndex];
-            if (ret == null)
-            {
-                notifyOnCall($"GetListValue({tableName}, prop={propertyName}, row={rowIndex}) null, adding empty list");
-            }
-            else
-                notifyOnCall($"GetListValue({tableName}, prop={propertyName}, row={rowIndex}) returns {ret}");
-            return ret;
-        }
-
-
-        public void SetListValue<T>(IGroupHandle groupHandle, string tableName, string propertyName, long rowIndex, IList<T> value)
-        {
-            notifyOnCall($"SetListValue({tableName}, prop={propertyName}, row={rowIndex}, val={value})");
-            var table = _tables[tableName];
-            Type expectedType = table.Columns[propertyName];
-            int colIndex = table.ColumnIndexes[propertyName];
-            Debug.Assert(expectedType == typeof(IList<T>));
-
-            int index = (int)rowIndex;
-            var row = table.Rows[index];
-=======
-            var row = _tables[tableName].Rows[index];
->>>>>>> 72c57999
-            row[colIndex] = value;
-        }
-
+        public IList<T> GetListValue<T>(IGroupHandle groupHandle, string tableName, string propertyName, IRowHandle rowHandle)
+        {
+            throw new NotImplementedException();
+        }
+
+        public void SetListValue<T>(IGroupHandle groupHandle, string tableName, string propertyName, IRowHandle rowHandle, IList<T> value)
+        {
+            throw new NotImplementedException();
+        }
 
         public IQueryHandle CreateQuery(IGroupHandle groupHandle, string tableName)
         {
@@ -281,21 +243,7 @@
         public IEnumerable<IRowHandle> ExecuteQuery(IQueryHandle queryHandle, Type objectType)
         {
             notifyOnCall($"ExecuteQuery");
-<<<<<<< HEAD
-            var mq = queryHandle as MockQuery;
-            if (mq == null)
-                return new List<long>();
-
-            var table = _tables[mq.queryTable];
-            // TODO actually search the table
-            var numRows = table.Rows.Count;
-            var ret = new long[numRows];
-            for (int i = 0; i < numRows; ++i)
-                ret[i] = i;
-            return ret;  // return a default of indexes of all known rows
-=======
             return new List<IRowHandle>();
->>>>>>> 72c57999
         }
 
         public IGroupHandle NewGroup()
