using System;
using System.Collections.Generic;
using System.Runtime.CompilerServices;
using InteropShared;
using System.Runtime.InteropServices;

namespace RealmNet.Interop
{
    public class CoreProvider : ICoreProvider
    {

        #region helpers
        // returns magic numbers from core, formerly the enum DataType in UnsafeNativeMethods.shared.cs
        internal static IntPtr RealmColType(Type columnType)
        {
            // ordered in decreasing likelihood of type
            if (columnType == typeof(string))
                return (IntPtr)2;
            if (columnType == typeof(int))
                return (IntPtr)0;
            if (columnType == typeof(float))
                return (IntPtr)9;
            if (columnType == typeof(double))
                return (IntPtr)10;
            if (columnType == typeof(DateTime))
                return (IntPtr)7;
            if (columnType == typeof(bool))
                return (IntPtr)1;
            /*
            TODO
                    Binary = 4,
                    Table = 5,
                    Mixed = 6,

            */
            throw new NotImplementedException();
        }

        internal static IntPtr BoolToIntPtr(Boolean value)
        {
            return value ? (IntPtr)1 : (IntPtr)0;
        }

        internal static Boolean IntPtrToBool(IntPtr value)
        {
            return (IntPtr)1 == value;
        }


        private static IntPtr StrAllocateBuffer(out long currentBufferSizeChars, long bufferSizeNeededChars)
        {
            currentBufferSizeChars = bufferSizeNeededChars;
            return Marshal.AllocHGlobal((IntPtr)(bufferSizeNeededChars * sizeof(char)));
            //allocHGlobal instead of  AllocCoTaskMem because allcHGlobal allows lt 2 gig on 64 bit (not that .net supports that right now, but at least this allocation will work with lt 32 bit strings)   
        }

        private static string StrBufToStr(IntPtr buffer, int bufferSizeNeededChars)
        {
            string retStr = bufferSizeNeededChars > 0 ? Marshal.PtrToStringUni(buffer, bufferSizeNeededChars) : "";
            //return "" if the string is empty, otherwise copy data from the buffer
            Marshal.FreeHGlobal(buffer);
            return retStr;
        }
        private static Boolean StrBufferOverflow(IntPtr buffer, long currentBufferSizeChars, long bufferSizeNeededChars)
        {
            if (currentBufferSizeChars < bufferSizeNeededChars)
            {
                Marshal.FreeHGlobal(buffer);

                return true;
            }
            return false;
        }

        #endregion  // helpers


        public ISharedGroupHandle CreateSharedGroup(string filename)
        {
            return UnsafeNativeMethods.new_shared_group_file(filename, (IntPtr)filename.Length, (IntPtr)0, (IntPtr)0);
        }

        public bool HasTable(IGroupHandle groupHandle, string tableName)
        {
            var gh = groupHandle as GroupHandle;
            return UnsafeNativeMethods.group_has_table(gh, tableName, (IntPtr)tableName.Length) == (IntPtr)1;
        }

        private TableHandle GetTable(IGroupHandle groupHandle, string tableName)
        {
            var gh = groupHandle as GroupHandle;
            return gh.GetTable(tableName);
        }

        public void AddTable(IGroupHandle groupHandle, string tableName)
        {
            GetTable(groupHandle, tableName);
        }

        private IntPtr GetColumnIndex(TableHandle tableHandle, string columnName)
        {
            return UnsafeNativeMethods.table_get_column_index(tableHandle, columnName, (IntPtr)columnName.Length);
        }

        public void AddColumnToTable(IGroupHandle groupHandle, string tableName, string columnName, Type columnType)
        {
            var columnIndex = UnsafeNativeMethods.table_add_column(GetTable(groupHandle, tableName), RealmColType(columnType), columnName, (IntPtr)columnName.Length);
        }

        public long AddEmptyRow(IGroupHandle groupHandle, string tableName)
        {
            return (long)UnsafeNativeMethods.table_add_empty_row(GetTable(groupHandle, tableName), (IntPtr)1); 
        }

        public T GetValue<T>(IGroupHandle groupHandle, string tableName, string propertyName, long rowIndex)
        {
            var tableHandle = GetTable(groupHandle, tableName);
            var columnIndex = GetColumnIndex(tableHandle, propertyName);

            if (typeof(T) == typeof(string))
            {
                long bufferSizeNeededChars = 16;
                IntPtr buffer;
                long currentBufferSizeChars;

                do
                {
                    buffer = StrAllocateBuffer(out currentBufferSizeChars, bufferSizeNeededChars);
                    bufferSizeNeededChars = (long)UnsafeNativeMethods.table_get_string(tableHandle, columnIndex, (IntPtr)rowIndex, buffer,
                            (IntPtr)currentBufferSizeChars);

                } while (StrBufferOverflow(buffer, currentBufferSizeChars, bufferSizeNeededChars));
                return (T)Convert.ChangeType(StrBufToStr(buffer, (int)bufferSizeNeededChars), typeof(T));
            }
            else if (typeof(T) == typeof(bool))
            {
                var value = IntPtrToBool( UnsafeNativeMethods.table_get_bool(tableHandle, columnIndex, (IntPtr)rowIndex) );
                return (T)Convert.ChangeType(value, typeof(T));
            }
            else if (typeof(T) == typeof(int))  // System.Int32 regardless of bitness
            {
                var value = UnsafeNativeMethods.table_get_int64(tableHandle, columnIndex, (IntPtr)rowIndex);
                return (T)Convert.ChangeType(value, typeof(T));
            }
            else if (typeof(T) == typeof(Int64)) 
            {
                var value = UnsafeNativeMethods.table_get_int64(tableHandle, columnIndex, (IntPtr)rowIndex);
                return (T)Convert.ChangeType(value, typeof(T));
            }
            else
                throw new Exception ("Unsupported type " + typeof(T).Name);
        }

        public void SetValue<T>(IGroupHandle groupHandle, string tableName, string propertyName, long rowIndex, T value)
        {
            var tableHandle = GetTable(groupHandle, tableName);
            var columnIndex = GetColumnIndex(tableHandle, propertyName);

            if (typeof(T) == typeof(string))
            {
                var str = value.ToString();
                UnsafeNativeMethods.table_set_string(tableHandle, columnIndex, (IntPtr)rowIndex, str, (IntPtr)str.Length);
            }
            else if (typeof(T) == typeof(bool))
            {
                var marshalledValue = BoolToIntPtr((bool)Convert.ChangeType(value, typeof(bool)));
                UnsafeNativeMethods.table_set_bool(tableHandle, columnIndex, (IntPtr)rowIndex, marshalledValue);
            }
            else if (typeof(T) == typeof(int))  // System.Int32 regardless of bitness
            {
                Int64 marshalledValue = Convert.ToInt64(value);
                UnsafeNativeMethods.table_set_int64(tableHandle, columnIndex, (IntPtr)rowIndex, marshalledValue);
            }
            else if (typeof(T) == typeof(Int64))
            {
                Int64 marshalledValue = Convert.ToInt64(value);
                UnsafeNativeMethods.table_set_int64(tableHandle, columnIndex, (IntPtr)rowIndex, marshalledValue);
            }
            else
                throw new Exception ("Unsupported type " + typeof(T).Name);
        }

        #region Queries
        public IQueryHandle CreateQuery(IGroupHandle groupHandle, string tableName)
        {
            var tableHandle = GetTable(groupHandle, tableName);
            var queryHandle = tableHandle.TableWhere();

            //At this point sh is invalid due to its handle being uninitialized, but the root is set correctly
            //a finalize at this point will not leak anything and the handle will not do anything

            //now, set the TableView handle...
            RuntimeHelpers.PrepareConstrainedRegions();//the following finally will run with no out-of-band exceptions
            try
            { }
            finally
            {
                queryHandle.SetHandle(UnsafeNativeMethods.table_where(tableHandle));
            }//at this point we have atomically acquired a handle and also set the root correctly so it can be unbound correctly
            return queryHandle;
        }

        public void AddQueryEqual(IQueryHandle queryHandle, string columnName, object value)
        {
            var columnIndex = UnsafeNativeMethods.query_get_column_index((QueryHandle)queryHandle, columnName, (IntPtr)columnName.Length);

            var valueType = value.GetType();
            if (value.GetType() == typeof(string))
            {
                string valueStr = (string)value;
                UnsafeNativeMethods.query_string_equal((QueryHandle)queryHandle, columnIndex, valueStr, (IntPtr)valueStr.Length);
            }
            else if (valueType == typeof(bool))
                UnsafeNativeMethods.query_bool_equal((QueryHandle)queryHandle, columnIndex, BoolToIntPtr((bool)value));
<<<<<<< HEAD
            //else if (valueType == typeof(int))
            //    UnsafeNativeMethods.query_int_equal((QueryHandle)queryHandle, columnIndex, (IntPtr)((int)value));
            //else if (valueType == typeof(float))
            //    UnsafeNativeMethods.query_float_equal((QueryHandle)queryHandle, columnIndex, (IntPtr)((float)value));
            //else if (valueType == typeof(double))
            //    UnsafeNativeMethods.query_double_equal((QueryHandle)queryHandle, columnIndex, (IntPtr)((double)value));
=======
            else if (valueType == typeof(int))
                UnsafeNativeMethods.query_int_equal((QueryHandle)queryHandle, columnIndex, (IntPtr)((int)value));
            else if (valueType == typeof(float))
                ;// see issue 68 UnsafeNativeMethods.query_float_equal((QueryHandle)queryHandle, columnIndex, (IntPtr)((float)value));
            else if (valueType == typeof(double))
                ;// see issue 68 UnsafeNativeMethods.query_double_equal((QueryHandle)queryHandle, columnIndex, (IntPtr)((double)value));
>>>>>>> d37c0c8c
            else
                throw new NotImplementedException();
        }

        public void AddQueryNotEqual(IQueryHandle queryHandle, string columnName, object value)
        {
            var columnIndex = UnsafeNativeMethods.query_get_column_index((QueryHandle)queryHandle, columnName, (IntPtr)columnName.Length);

            var valueType = value.GetType();
<<<<<<< HEAD
            //if (value.GetType() == typeof(string))
            //{
            //    string valueStr = (string)value;
            //    UnsafeNativeMethods.query_string_not_equal((QueryHandle)queryHandle, columnIndex, valueStr, (IntPtr)valueStr.Length);
            //}
            //else if (valueType == typeof(bool))
            //    UnsafeNativeMethods.query_bool_not_equal((QueryHandle)queryHandle, columnIndex, BoolToIntPtr((bool)value));
            //else if (valueType == typeof(int))
            //    UnsafeNativeMethods.query_int_not_equal((QueryHandle)queryHandle, columnIndex, (IntPtr)((int)value));
            //else if (valueType == typeof(float))
            //    UnsafeNativeMethods.query_float_not_equal((QueryHandle)queryHandle, columnIndex, (IntPtr)((float)value));
            //else if (valueType == typeof(double))
            //    UnsafeNativeMethods.query_double_not_equal((QueryHandle)queryHandle, columnIndex, (IntPtr)((double)value));
            //else
=======
            if (value.GetType() == typeof(string))
            {
                string valueStr = (string)value;
                UnsafeNativeMethods.query_string_not_equal((QueryHandle)queryHandle, columnIndex, valueStr, (IntPtr)valueStr.Length);
            }
            else if (valueType == typeof(bool))
                UnsafeNativeMethods.query_bool_not_equal((QueryHandle)queryHandle, columnIndex, BoolToIntPtr((bool)value));
            else if (valueType == typeof(int))
                UnsafeNativeMethods.query_int_not_equal((QueryHandle)queryHandle, columnIndex, (IntPtr)((int)value));
            else if (valueType == typeof(float))
                ;// see issue 68 UnsafeNativeMethods.query_float_not_equal((QueryHandle)queryHandle, columnIndex, (IntPtr)((float)value));
            else if (valueType == typeof(double))
                ;// see issue 68 UnsafeNativeMethods.query_double_not_equal((QueryHandle)queryHandle, columnIndex, (IntPtr)((double)value));
            else
>>>>>>> d37c0c8c
                throw new NotImplementedException();
        }

        public void AddQueryLessThan(IQueryHandle queryHandle, string columnName, object value)
        {
            var columnIndex = UnsafeNativeMethods.query_get_column_index((QueryHandle)queryHandle, columnName, (IntPtr)columnName.Length);

            var valueType = value.GetType();
            if (valueType == typeof(int))
                UnsafeNativeMethods.query_int_less((QueryHandle)queryHandle, columnIndex, (IntPtr)((int)value));
            else if (valueType == typeof(float))
                ;// see issue 68 UnsafeNativeMethods.query_float_less((QueryHandle)queryHandle, columnIndex, (IntPtr)((float)value));
            else if (valueType == typeof(double))
                ;// see issue 68 UnsafeNativeMethods.query_double_less((QueryHandle)queryHandle, columnIndex, (IntPtr)((double)value));
            else if (valueType == typeof(string) || valueType == typeof(bool))
                throw new Exception("Unsupported type " + valueType.Name);
            else
                throw new NotImplementedException();
        }

        public void AddQueryLessThanOrEqual(IQueryHandle queryHandle, string columnName, object value)
        {
            var columnIndex = UnsafeNativeMethods.query_get_column_index((QueryHandle)queryHandle, columnName, (IntPtr)columnName.Length);

            var valueType = value.GetType();
            if (valueType == typeof(int))
                UnsafeNativeMethods.query_int_less_equal((QueryHandle)queryHandle, columnIndex, (IntPtr)((int)value));
            else if (valueType == typeof(float))
                ;// see issue 68 UnsafeNativeMethods.query_float_less_equal((QueryHandle)queryHandle, columnIndex, (IntPtr)((float)value));
            else if (valueType == typeof(double))
                ;// see issue 68 UnsafeNativeMethods.query_double_less_equal((QueryHandle)queryHandle, columnIndex, (IntPtr)((double)value));
            else if (valueType == typeof(string) || valueType == typeof(bool))
                throw new Exception("Unsupported type " + valueType.Name);
            else
                throw new NotImplementedException();
        }

        public void AddQueryGreaterThan(IQueryHandle queryHandle, string columnName, object value)
        {
            var columnIndex = UnsafeNativeMethods.query_get_column_index((QueryHandle)queryHandle, columnName, (IntPtr)columnName.Length);

            var valueType = value.GetType();
            if (valueType == typeof(int))
                UnsafeNativeMethods.query_int_greater((QueryHandle)queryHandle, columnIndex, (IntPtr)((int)value));
            else if (valueType == typeof(float))
                ;// see issue 68 UnsafeNativeMethods.query_float_greater((QueryHandle)queryHandle, columnIndex, (IntPtr)((float)value));
            else if (valueType == typeof(double))
                ;// see issue 68 UnsafeNativeMethods.query_double_greater((QueryHandle)queryHandle, columnIndex, (IntPtr)((double)value));
            else if (valueType == typeof(string) || valueType == typeof(bool))
                throw new Exception("Unsupported type " + valueType.Name);
            else
                throw new NotImplementedException();
        }

        public void AddQueryGreaterThanOrEqual(IQueryHandle queryHandle, string columnName, object value)
        {
            var columnIndex = UnsafeNativeMethods.query_get_column_index((QueryHandle)queryHandle, columnName, (IntPtr)columnName.Length);

            var valueType = value.GetType();
            if (valueType == typeof(int))
                UnsafeNativeMethods.query_int_greater_equal((QueryHandle)queryHandle, columnIndex, (IntPtr)((int)value));
            else if (valueType == typeof(float))
                ;// see issue 68 UnsafeNativeMethods.query_float_greater_equal((QueryHandle)queryHandle, columnIndex, (IntPtr)((float)value));
            else if (valueType == typeof(double))
                ;// see issue 68 UnsafeNativeMethods.query_double_greater_equal((QueryHandle)queryHandle, columnIndex, (IntPtr)((double)value));
            else if (valueType == typeof(string) || valueType == typeof(bool))
                throw new Exception("Unsupported type " + valueType.Name);
            else
                throw new NotImplementedException();
        }

        public void AddQueryGroupBegin(IQueryHandle queryHandle)
        {
            UnsafeNativeMethods.query_begin_group((QueryHandle)queryHandle);
        }

        public void AddQueryGroupEnd(IQueryHandle queryHandle)
        {
            UnsafeNativeMethods.query_end_group((QueryHandle)queryHandle);
        }

        public void AddQueryAnd(IQueryHandle queryHandle)
        {
           // does nothing as subsequent groups automatically ANDed
        }

        public void AddQueryOr(IQueryHandle queryHandle)
        {
            UnsafeNativeMethods.query_or((QueryHandle)queryHandle);
        }


        public IEnumerable<long> ExecuteQuery(IQueryHandle queryHandle, Type objectType)
        {
            long nextRowIndex = 0;
            while (nextRowIndex != -1)
            {
                long rowIndex = (long)UnsafeNativeMethods.query_find((QueryHandle)queryHandle, (IntPtr)nextRowIndex);
                if (rowIndex != -1)
                {
                    nextRowIndex = rowIndex + 1;
                    yield return rowIndex;
                }
                else
                {
                    yield break;
                }
            }
        }
        #endregion  // Queries

        public IGroupHandle NewGroup()
        {
            throw new NotImplementedException();
        }

        public IGroupHandle NewGroupFromFile(string path, GroupOpenMode openMode)
        {
            throw new NotImplementedException();
        }

        public void GroupCommit(IGroupHandle groupHandle)
        {
            throw new NotImplementedException();
        }

        public bool GroupIsEmpty(IGroupHandle groupHandle)
        {
            throw new NotImplementedException();
        }

        public long GroupSize(IGroupHandle groupHandle)
        {
            throw new NotImplementedException();
        }
    }
}<|MERGE_RESOLUTION|>--- conflicted
+++ resolved
@@ -212,21 +212,12 @@
             }
             else if (valueType == typeof(bool))
                 UnsafeNativeMethods.query_bool_equal((QueryHandle)queryHandle, columnIndex, BoolToIntPtr((bool)value));
-<<<<<<< HEAD
-            //else if (valueType == typeof(int))
-            //    UnsafeNativeMethods.query_int_equal((QueryHandle)queryHandle, columnIndex, (IntPtr)((int)value));
-            //else if (valueType == typeof(float))
-            //    UnsafeNativeMethods.query_float_equal((QueryHandle)queryHandle, columnIndex, (IntPtr)((float)value));
-            //else if (valueType == typeof(double))
-            //    UnsafeNativeMethods.query_double_equal((QueryHandle)queryHandle, columnIndex, (IntPtr)((double)value));
-=======
             else if (valueType == typeof(int))
                 UnsafeNativeMethods.query_int_equal((QueryHandle)queryHandle, columnIndex, (IntPtr)((int)value));
             else if (valueType == typeof(float))
                 ;// see issue 68 UnsafeNativeMethods.query_float_equal((QueryHandle)queryHandle, columnIndex, (IntPtr)((float)value));
             else if (valueType == typeof(double))
                 ;// see issue 68 UnsafeNativeMethods.query_double_equal((QueryHandle)queryHandle, columnIndex, (IntPtr)((double)value));
->>>>>>> d37c0c8c
             else
                 throw new NotImplementedException();
         }
@@ -236,22 +227,6 @@
             var columnIndex = UnsafeNativeMethods.query_get_column_index((QueryHandle)queryHandle, columnName, (IntPtr)columnName.Length);
 
             var valueType = value.GetType();
-<<<<<<< HEAD
-            //if (value.GetType() == typeof(string))
-            //{
-            //    string valueStr = (string)value;
-            //    UnsafeNativeMethods.query_string_not_equal((QueryHandle)queryHandle, columnIndex, valueStr, (IntPtr)valueStr.Length);
-            //}
-            //else if (valueType == typeof(bool))
-            //    UnsafeNativeMethods.query_bool_not_equal((QueryHandle)queryHandle, columnIndex, BoolToIntPtr((bool)value));
-            //else if (valueType == typeof(int))
-            //    UnsafeNativeMethods.query_int_not_equal((QueryHandle)queryHandle, columnIndex, (IntPtr)((int)value));
-            //else if (valueType == typeof(float))
-            //    UnsafeNativeMethods.query_float_not_equal((QueryHandle)queryHandle, columnIndex, (IntPtr)((float)value));
-            //else if (valueType == typeof(double))
-            //    UnsafeNativeMethods.query_double_not_equal((QueryHandle)queryHandle, columnIndex, (IntPtr)((double)value));
-            //else
-=======
             if (value.GetType() == typeof(string))
             {
                 string valueStr = (string)value;
@@ -266,7 +241,6 @@
             else if (valueType == typeof(double))
                 ;// see issue 68 UnsafeNativeMethods.query_double_not_equal((QueryHandle)queryHandle, columnIndex, (IntPtr)((double)value));
             else
->>>>>>> d37c0c8c
                 throw new NotImplementedException();
         }
 
